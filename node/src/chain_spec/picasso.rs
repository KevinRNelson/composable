--- conflicted
+++ resolved
@@ -1,13 +1,6 @@
-<<<<<<< HEAD
+use picasso_runtime::{self as parachain_runtime, AccountId, GenesisConfig, Balance};
+
 use super::{AuraId, Extensions, ParaId};
-use picasso_runtime::{self as parachain_runtime, AccountId, GenesisConfig, Balance};
-=======
-use picasso_runtime::{
-	AccountId, AuraConfig, BalancesConfig, GenesisConfig, GrandpaConfig, IndicesConfig,
-	SudoConfig, SystemConfig, WASM_BINARY,
-};
-use super::{AuraId, GrandpaId};
->>>>>>> 2827a8eb
 
 /// Specialized `ChainSpec`. This is a specialization of the general Substrate ChainSpec type.
 pub type ChainSpec = sc_service::GenericChainSpec<GenesisConfig, Extensions>;
@@ -43,6 +36,9 @@
             // Assign network admin rights.
             key: root,
         },
+		indices: parachain_runtime::IndicesConfig {
+			indices: vec![],
+		},
         parachain_info: parachain_runtime::ParachainInfoConfig { parachain_id: id },
         aura_ext: Default::default(),
         parachain_system: Default::default(),
@@ -59,22 +55,5 @@
 			candidacy_bond: PICASSO_ED * 16,
 			..Default::default()
 		},
-<<<<<<< HEAD
     }
-=======
-		aura: AuraConfig {
-			authorities: authorities.iter().map(|x| (x.0.clone())).collect(),
-		},
-		indices: IndicesConfig {
-			indices: vec![],
-		},
-		grandpa: GrandpaConfig {
-			authorities: authorities.iter().map(|x| (x.1.clone(), 1)).collect(),
-		},
-		sudo: SudoConfig {
-			// Assign network admin rights.
-			key: root,
-		},
-	}
->>>>>>> 2827a8eb
 }