--- conflicted
+++ resolved
@@ -17,11 +17,8 @@
 	collective
 	democracy
 	collator_selection
-<<<<<<< HEAD
-  liquid_crowdloan
-=======
+	liquid_crowdloan
 	utility
->>>>>>> 4a154e5a
 )
 
 for p in ${pallets[@]}
