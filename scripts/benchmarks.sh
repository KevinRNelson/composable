#!/bin/bash

steps=50
repeat=20
picassoOutput=./runtime/picasso/src/weights
picassoChain=picasso-dev
pallets=(
	oracle
	frame_system
	timestamp
	session
	balances
	indices
	membership
	treasury
	scheduler
	collective
	democracy
	collator_selection
<<<<<<< HEAD
	crowdloan_bonus
	utility
=======
	lending
>>>>>>> 6d577819
)

for p in ${pallets[@]}
do
	./target/release/composable benchmark \
		--chain=$picassoChain \
		--execution=wasm \
		--wasm-execution=compiled \
		--pallet=$p  \
		--extrinsic='*' \
		--steps=$steps  \
		--repeat=$repeat \
		--raw  \
		--output=$picassoOutput

done<|MERGE_RESOLUTION|>--- conflicted
+++ resolved
@@ -17,12 +17,9 @@
 	collective
 	democracy
 	collator_selection
-<<<<<<< HEAD
 	crowdloan_bonus
 	utility
-=======
 	lending
->>>>>>> 6d577819
 )
 
 for p in ${pallets[@]}
