--- conflicted
+++ resolved
@@ -30,11 +30,7 @@
 aura = { package = "pallet-aura", git = "https://github.com/paritytech/substrate", branch = "polkadot-v0.9.8", default-features = false }
 pallet-authorship = { package = "pallet-authorship", git = "https://github.com/paritytech/substrate", branch = "polkadot-v0.9.8", default-features = false }
 balances = { package = "pallet-balances", git = "https://github.com/paritytech/substrate", branch = "polkadot-v0.9.8", default-features = false }
-<<<<<<< HEAD
-=======
-grandpa = { package = "pallet-grandpa", git = "https://github.com/paritytech/substrate", branch = "polkadot-v0.9.8", default-features = false }
 indices = { package = "pallet-indices", git = "https://github.com/paritytech/substrate", branch = "polkadot-v0.9.8", default-features = false }
->>>>>>> 2827a8eb
 randomness-collective-flip = { package = "pallet-randomness-collective-flip", git = "https://github.com/paritytech/substrate", branch = "polkadot-v0.9.8", default-features = false }
 pallet-collective = { git = "https://github.com/paritytech/substrate", branch = "polkadot-v0.9.8", default-features = false, optional = true }
 pallet-session = { package = "pallet-session", git = "https://github.com/paritytech/substrate", branch = "polkadot-v0.9.8", default-features = false }
@@ -75,7 +71,6 @@
 [features]
 default = ["std"]
 std = [
-<<<<<<< HEAD
 	"codec/std",
 	"sp-api/std",
 	"sp-std/std",
@@ -87,15 +82,16 @@
 	"sp-block-builder/std",
 	"sp-transaction-pool/std",
 	"sp-inherents/std",
-	"support/std",
+    "frame-support/std",
 	"executive/std",
-	"system/std",
+    "frame-system/std",
 	"pallet-authorship/std",
 	"balances/std",
 	"randomness-collective-flip/std",
 	"timestamp/std",
 	"pallet-session/std",
 	"sudo/std",
+	"indices/std",
 	"oracle/std",
 	"transaction-payment/std",
 	"parachain-info/std",
@@ -115,9 +111,9 @@
 ]
 runtime-benchmarks = [
 	"benchmarking",
-	"support/runtime-benchmarks",
-	"system-benchmarking",
-	"system/runtime-benchmarks",
+    "frame-support/runtime-benchmarks",
+    "frame-system-benchmarking",
+	"frame-system/runtime-benchmarks",
 	"hex-literal",
 	"balances/runtime-benchmarks",
 	"timestamp/runtime-benchmarks",
@@ -125,43 +121,4 @@
 	"pallet-xcm/runtime-benchmarks",
 	"sp-runtime/runtime-benchmarks",
 	"xcm-builder/runtime-benchmarks",
-=======
-    "codec/std",
-    "executive/std",
-    "frame-support/std",
-    "system-rpc-runtime-api/std",
-    "frame-system/std",
-    "aura/std",
-    "oracle/std",
-    "balances/std",
-    "grandpa/std",
-    "indices/std",
-    "randomness-collective-flip/std",
-    "sudo/std",
-    "timestamp/std",
-    "transaction-payment-rpc-runtime-api/std",
-    "transaction-payment/std",
-    "sp-api/std",
-    "sp-block-builder/std",
-    "sp-consensus-aura/std",
-    "sp-core/std",
-    "sp-inherents/std",
-    "sp-offchain/std",
-    "sp-runtime/std",
-    "sp-session/std",
-    "sp-std/std",
-    "sp-transaction-pool/std",
-    "sp-version/std",
-]
-runtime-benchmarks = [
-    "benchmarking",
-    "frame-support/runtime-benchmarks",
-    "frame-system-benchmarking",
-    "frame-system/runtime-benchmarks",
-    "hex-literal",
-    "balances/runtime-benchmarks",
-	"oracle/runtime-benchmarks",
-    "timestamp/runtime-benchmarks",
-    "sp-runtime/runtime-benchmarks",
->>>>>>> 2827a8eb
 ]