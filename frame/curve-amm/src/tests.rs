--- conflicted
+++ resolved
@@ -168,8 +168,6 @@
 		assert_eq!(Tokens::balance(MockCurrencyId::USDT, &BOB), 200000);
 		assert_eq!(Tokens::balance(MockCurrencyId::BTC, &BOB), 20);
 	});
-<<<<<<< HEAD
-=======
 }
 
 #[test]
@@ -218,5 +216,4 @@
 		assert_ok!(CurveAmm::exchange(&CHARLIE, pool_id, 1, 0, 65000, 0));
 		assert_eq!(Tokens::balance(MockCurrencyId::BTC, &CHARLIE), 1);
 	});
->>>>>>> 97fa080f
 }