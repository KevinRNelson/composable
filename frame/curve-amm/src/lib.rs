--- conflicted
+++ resolved
@@ -36,11 +36,7 @@
 	use codec::{Codec, FullCodec};
 	use composable_traits::{
 		currency::CurrencyFactory,
-<<<<<<< HEAD
-		dex::{CurveAmm, PoolId, PoolInfo},
-=======
 		dex::{CurveAmm, PoolId, PoolInfo, PoolTokenIndex},
->>>>>>> 97fa080f
 		math::LiftedFixedBalance,
 	};
 	use frame_support::{
@@ -221,8 +217,6 @@
 			token_amounts: Vec<T::Balance>,
 			token_supply: T::Balance,
 		},
-<<<<<<< HEAD
-=======
 
 		/// Token exchange happened.
 		///
@@ -243,7 +237,6 @@
 			received_token_index: PoolTokenIndex,
 			received_amount: T::Balance,
 		},
->>>>>>> 97fa080f
 	}
 
 	#[pallet::call]
@@ -511,8 +504,6 @@
 
 			Ok(())
 		}
-<<<<<<< HEAD
-=======
 		fn exchange(
 			who: &Self::AccountId,
 			pool_id: PoolId,
@@ -612,7 +603,6 @@
 			});
 			Ok(())
 		}
->>>>>>> 97fa080f
 	}
 
 	impl<T: Config> Pallet<T> {
