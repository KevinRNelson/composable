--- conflicted
+++ resolved
@@ -122,8 +122,6 @@
 		amount: Self::Balance,
 		min_amounts: Vec<Self::Balance>,
 	) -> Result<(), DispatchError>;
-<<<<<<< HEAD
-=======
 
 	/// Perform an exchange between two coins.
 	/// `i` - index value of the coin to send,
@@ -138,7 +136,6 @@
 		dx: Self::Balance,
 		min_dy: Self::Balance,
 	) -> Result<(), DispatchError>;
->>>>>>> 97fa080f
 }
 
 /// Type that represents index type of token in the pool passed from the outside as an extrinsic
