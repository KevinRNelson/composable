#![cfg_attr(not(feature = "std"), no_std)]

/// Edit this file to define custom logic or remove it if it is not needed.
/// Learn more about FRAME and the core library of Substrate FRAME pallets:
/// <https://substrate.dev/docs/en/knowledgebase/runtime/frame>
pub use pallet::*;

#[cfg(test)]
mod mock;

#[cfg(test)]
mod tests;

#[cfg(feature = "runtime-benchmarks")]
mod benchmarking;
pub mod weights;

#[frame_support::pallet]
pub mod pallet {
<<<<<<< HEAD
    use frame_support::{
        dispatch::{DispatchResult, DispatchResultWithPostInfo, Vec},
        pallet_prelude::*,
        traits::{
            Currency, EnsureOrigin,
            ExistenceRequirement::{AllowDeath, KeepAlive},
            ReservableCurrency,
        },
    };

    use frame_system::offchain::{
        AppCrypto, CreateSignedTransaction, SendSignedTransaction, SignedPayload, Signer,
        SigningTypes,
    };
    use frame_system::pallet_prelude::*;
    use frame_system::Config as SystemConfig;
    use lite_json::json::JsonValue;
    use sp_core::crypto::KeyTypeId;
    use sp_runtime::{
        offchain::{http, Duration},
        traits::{Saturating, Zero},
        PerThing, Percent, RuntimeDebug,
    };
    use sp_std::{borrow::ToOwned, str};

    pub const KEY_TYPE: KeyTypeId = KeyTypeId(*b"orac");
    pub use crate::weights::WeightInfo;

    pub mod crypto {
        use super::KEY_TYPE;
        use sp_core::sr25519::Signature as Sr25519Signature;
        use sp_runtime::{
            app_crypto::{app_crypto, sr25519},
            traits::Verify,
            MultiSignature, MultiSigner,
        };
        app_crypto!(sr25519, KEY_TYPE);

        pub struct TestAuthId;
        // implemented for ocw-runtime
        impl frame_system::offchain::AppCrypto<MultiSigner, MultiSignature> for TestAuthId {
            type RuntimeAppPublic = Public;
            type GenericSignature = sp_core::sr25519::Signature;
            type GenericPublic = sp_core::sr25519::Public;
        }

        impl
            frame_system::offchain::AppCrypto<
                <Sr25519Signature as Verify>::Signer,
                Sr25519Signature,
            > for TestAuthId
        {
            type RuntimeAppPublic = Public;
            type GenericSignature = sp_core::sr25519::Signature;
            type GenericPublic = sp_core::sr25519::Public;
        }
    }

    #[pallet::config]
    pub trait Config: CreateSignedTransaction<Call<Self>> + frame_system::Config {
        type Event: From<Event<Self>> + IsType<<Self as frame_system::Config>::Event>;
        /// The currency mechanism.
        type Currency: ReservableCurrency<Self::AccountId>;
        type AuthorityId: AppCrypto<Self::Public, Self::Signature>;
        type MinStake: Get<BalanceOf<Self>>;
        type StakeLock: Get<Self::BlockNumber>;
        type StalePrice: Get<Self::BlockNumber>;
        type AddOracle: EnsureOrigin<Self::Origin>;
        type RequestCost: Get<BalanceOf<Self>>;
        type RewardAmount: Get<BalanceOf<Self>>;
        type SlashAmount: Get<BalanceOf<Self>>;
        type MaxAnswerBound: Get<u64>;
        /// The weight information of this pallet.
        type WeightInfo: WeightInfo;
    }

    #[derive(Encode, Decode, Default, Debug, PartialEq)]
    pub struct Withdraw<Balance, BlockNumber> {
        pub stake: Balance,
        pub unlock_block: BlockNumber,
    }

    #[derive(Encode, Decode, Clone, Copy, Default, Debug, PartialEq)]
    pub struct PrePrice<BlockNumber, AccountId> {
        pub price: u64,
        pub block: BlockNumber,
        pub who: AccountId,
    }

    #[derive(Encode, Decode, Default, Debug, PartialEq)]
    pub struct Price<BlockNumber> {
        pub price: u64,
        pub block: BlockNumber,
    }

    #[derive(Encode, Decode, Default, Debug, PartialEq)]
    pub struct AssetInfo<Percent> {
        pub threshold: Percent,
        pub min_answers: u64,
        pub max_answers: u64,
    }

    type BalanceOf<T> =
        <<T as Config>::Currency as Currency<<T as SystemConfig>::AccountId>>::Balance;

    #[pallet::pallet]
    #[pallet::generate_store(pub(super) trait Store)]
    pub struct Pallet<T>(_);

    #[pallet::storage]
    #[pallet::getter(fn assets_count)]
    pub type AssetsCount<T: Config> = StorageValue<_, u64, ValueQuery>;

    #[pallet::storage]
    #[pallet::getter(fn signer_to_controller)]
    pub type SignerToController<T: Config> =
        StorageMap<_, Blake2_128Concat, T::AccountId, T::AccountId, OptionQuery>;

    #[pallet::storage]
    #[pallet::getter(fn controller_to_signer)]
    pub type ControllerToSigner<T: Config> =
        StorageMap<_, Blake2_128Concat, T::AccountId, T::AccountId, OptionQuery>;

    #[pallet::storage]
    #[pallet::getter(fn declared_withdraws)]
    pub type DeclaredWithdraws<T: Config> =
        StorageMap<_, Blake2_128Concat, T::AccountId, Withdraw<BalanceOf<T>, T::BlockNumber>>;

    #[pallet::storage]
    #[pallet::getter(fn oracle_stake)]
    pub type OracleStake<T: Config> = StorageMap<_, Blake2_128Concat, T::AccountId, BalanceOf<T>>;

    #[pallet::storage]
    #[pallet::getter(fn prices)]
    pub type Prices<T: Config> =
        StorageMap<_, Blake2_128Concat, u64, Price<T::BlockNumber>, ValueQuery>;

    #[pallet::storage]
    #[pallet::getter(fn pre_prices)]
    pub type PrePrices<T: Config> = StorageMap<
        _,
        Blake2_128Concat,
        u64,
        Vec<PrePrice<T::BlockNumber, T::AccountId>>,
        ValueQuery,
    >;

    #[pallet::storage]
    #[pallet::getter(fn accuracy_threshold)]
    pub type AssetsInfo<T: Config> =
        StorageMap<_, Blake2_128Concat, u64, AssetInfo<Percent>, ValueQuery>;

    #[pallet::storage]
    #[pallet::getter(fn requested)]
    pub type Requested<T: Config> = StorageMap<_, Blake2_128Concat, u64, bool, ValueQuery>;

    #[pallet::storage]
    #[pallet::getter(fn request_id)]
    pub type RequestedId<T: Config> = StorageMap<_, Blake2_128Concat, u64, u128, ValueQuery>;

    #[pallet::event]
    #[pallet::metadata(T::AccountId = "AccountId",  BalanceOf<T> = "Balance", T::BlockNumber = "BlockNumber", Percent = "Percent")]
    #[pallet::generate_deposit(pub(super) fn deposit_event)]
    pub enum Event<T: Config> {
        NewAsset(u128),
        AssetInfoChange(u64, Percent, u64, u64),
        PriceRequested(T::AccountId, u64),
        /// Who added it, the amount added and the total cumulative amount
        StakeAdded(T::AccountId, BalanceOf<T>, BalanceOf<T>),
        StakeRemoved(T::AccountId, BalanceOf<T>, T::BlockNumber),
        StakeReclaimed(T::AccountId, BalanceOf<T>),
        PriceSubmitted(T::AccountId, u64, u64),
        UserSlashed(T::AccountId, u64, BalanceOf<T>),
        UserRewarded(T::AccountId, u64, BalanceOf<T>),
        AnswerPruned(T::AccountId, u64),
    }

    #[pallet::error]
    pub enum Error<T> {
        Unknown,
        NoPermission,
        NoStake,
        StakeLocked,
        NotEnoughStake,
        NotEnoughFunds,
        InvalidAssetId,
        AlreadySubmitted,
        MaxPrices,
        PriceNotRequested,
        UnsetSigner,
        AlreadySet,
        UnsetController,
        ControllerUsed,
        SignerUsed,
        AvoidPanic,
        ExceedMaxAnswers,
        InvalidMinAnswers,
        MaxAnswersLessThanMinAnswers,
        ExceedThreshold,
    }

    #[pallet::hooks]
    impl<T: Config> Hooks<BlockNumberFor<T>> for Pallet<T> {
        fn on_initialize(block: T::BlockNumber) -> Weight {
            for (i, asset_info) in AssetsInfo::<T>::iter() {
                // TODO maybe add a check if price is requested, is less operations?
                let pre_pruned_prices = PrePrices::<T>::get(i);
                let mut pre_prices = Vec::new();
                if pre_pruned_prices.len() as u64 >= asset_info.min_answers {
                    pre_prices = Self::prune_old(pre_pruned_prices.clone(), block);
                    PrePrices::<T>::insert(i, pre_prices.clone());
                }
                if pre_prices.len() as u64 >= asset_info.min_answers {
                    let mut slice = pre_prices;
                    // check max answer
                    if slice.len() as u64 > asset_info.max_answers {
                        slice = slice[0..asset_info.max_answers as usize].to_vec();
                    }
                    let price = Self::get_median_price(&slice);
                    let set_price = Price { price, block };
                    Prices::<T>::insert(i, set_price);
                    Requested::<T>::insert(i, false);
                    PrePrices::<T>::remove(i);
                    Self::handle_payout(&slice, price, i);
                }
            }
            0
        }

        fn offchain_worker(_block_number: T::BlockNumber) {
            log::info!("Hello World from offchain workers!");
            Self::check_requests();
        }
    }

    #[pallet::call]
    impl<T: Config> Pallet<T> {
        #[pallet::weight(T::WeightInfo::add_asset_and_info())]
        pub fn add_asset_and_info(
            origin: OriginFor<T>,
            asset_id: u64,
            threshold: Percent,
            min_answers: u64,
            max_answers: u64,
        ) -> DispatchResultWithPostInfo {
            T::AddOracle::ensure_origin(origin)?;
            ensure!(min_answers > 0, Error::<T>::InvalidMinAnswers);
            ensure!(
                max_answers >= min_answers,
                Error::<T>::MaxAnswersLessThanMinAnswers
            );
            ensure!(
                threshold < Percent::from_percent(100),
                Error::<T>::ExceedThreshold
            );
            ensure!(
                max_answers <= T::MaxAnswerBound::get(),
                Error::<T>::ExceedMaxAnswers
            );
            let asset_info = AssetInfo {
                threshold,
                min_answers,
                max_answers,
            };
            AssetsInfo::<T>::insert(asset_id, asset_info);
            AssetsCount::<T>::mutate(|a| *a += 1);
            Self::deposit_event(Event::AssetInfoChange(
                asset_id,
                threshold,
                min_answers,
                max_answers,
            ));
            Ok(().into())
        }

        #[pallet::weight(T::WeightInfo::request_price())]
        pub fn request_price(origin: OriginFor<T>, asset_id: u64) -> DispatchResultWithPostInfo {
            //TODO talk about the security and if this should be protected
            let who = ensure_signed(origin)?;
            Self::do_request_price(&who, asset_id)?;
            Ok(().into())
        }

        #[pallet::weight(T::WeightInfo::set_signer())]
        pub fn set_signer(
            origin: OriginFor<T>,
            signer: T::AccountId,
        ) -> DispatchResultWithPostInfo {
            let who = ensure_signed(origin)?;
            let current_controller = ControllerToSigner::<T>::get(&who);
            let current_signer = SignerToController::<T>::get(&signer);

            ensure!(current_controller == None, Error::<T>::ControllerUsed);
            ensure!(current_signer == None, Error::<T>::SignerUsed);
=======
	use frame_support::{
		dispatch::{DispatchResult, DispatchResultWithPostInfo, Vec},
		pallet_prelude::*,
		traits::{
			Currency, EnsureOrigin,
			ExistenceRequirement::{AllowDeath, KeepAlive},
			ReservableCurrency,
		},
	};

	use frame_system::{
		offchain::{
			AppCrypto, CreateSignedTransaction, SendSignedTransaction, SignedPayload, Signer,
			SigningTypes,
		},
		pallet_prelude::*,
		Config as SystemConfig,
	};
	use lite_json::json::JsonValue;
	use sp_core::crypto::KeyTypeId;
	use sp_runtime::{
		offchain::{http, Duration},
		traits::{Saturating, Zero},
		PerThing, Percent, RuntimeDebug,
	};
	use sp_std::{borrow::ToOwned, str};

	pub const KEY_TYPE: KeyTypeId = KeyTypeId(*b"orac");
	pub use crate::weights::WeightInfo;

	pub mod crypto {
		use super::KEY_TYPE;
		use sp_core::sr25519::Signature as Sr25519Signature;
		use sp_runtime::{
			app_crypto::{app_crypto, sr25519},
			traits::Verify,
			MultiSignature, MultiSigner,
		};
		app_crypto!(sr25519, KEY_TYPE);

		pub struct TestAuthId;
		// implemented for ocw-runtime
		impl frame_system::offchain::AppCrypto<MultiSigner, MultiSignature> for TestAuthId {
			type RuntimeAppPublic = Public;
			type GenericSignature = sp_core::sr25519::Signature;
			type GenericPublic = sp_core::sr25519::Public;
		}

		impl
			frame_system::offchain::AppCrypto<
				<Sr25519Signature as Verify>::Signer,
				Sr25519Signature,
			> for TestAuthId
		{
			type RuntimeAppPublic = Public;
			type GenericSignature = sp_core::sr25519::Signature;
			type GenericPublic = sp_core::sr25519::Public;
		}
	}

	#[pallet::config]
	pub trait Config: CreateSignedTransaction<Call<Self>> + frame_system::Config {
		type Event: From<Event<Self>> + IsType<<Self as frame_system::Config>::Event>;
		/// The currency mechanism.
		type Currency: ReservableCurrency<Self::AccountId>;
		type AuthorityId: AppCrypto<Self::Public, Self::Signature>;
		type MinStake: Get<BalanceOf<Self>>;
		type StakeLock: Get<Self::BlockNumber>;
		type StalePrice: Get<Self::BlockNumber>;
		type AddOracle: EnsureOrigin<Self::Origin>;
		type RequestCost: Get<BalanceOf<Self>>;
		type RewardAmount: Get<BalanceOf<Self>>;
		type SlashAmount: Get<BalanceOf<Self>>;
		type MaxAnswerBound: Get<u64>;
		/// The weight information of this pallet.
		type WeightInfo: WeightInfo;
	}

	#[derive(Encode, Decode, Default, Debug, PartialEq)]
	pub struct Withdraw<Balance, BlockNumber> {
		pub stake: Balance,
		pub unlock_block: BlockNumber,
	}

	#[derive(Encode, Decode, Clone, Copy, Default, Debug, PartialEq)]
	pub struct PrePrice<BlockNumber, AccountId> {
		pub price: u64,
		pub block: BlockNumber,
		pub who: AccountId,
	}

	#[derive(Encode, Decode, Default, Debug, PartialEq)]
	pub struct Price<BlockNumber> {
		pub price: u64,
		pub block: BlockNumber,
	}

	#[derive(Encode, Decode, Default, Debug, PartialEq)]
	pub struct AssetInfo<Percent> {
		pub threshold: Percent,
		pub min_answers: u64,
		pub max_answers: u64,
	}

	type BalanceOf<T> =
		<<T as Config>::Currency as Currency<<T as SystemConfig>::AccountId>>::Balance;

	#[pallet::pallet]
	#[pallet::generate_store(pub(super) trait Store)]
	pub struct Pallet<T>(_);

	#[pallet::storage]
	#[pallet::getter(fn assets_count)]
	pub type AssetsCount<T: Config> = StorageValue<_, u64, ValueQuery>;

	#[pallet::storage]
	#[pallet::getter(fn signer_to_controller)]
	pub type SignerToController<T: Config> =
		StorageMap<_, Blake2_128Concat, T::AccountId, T::AccountId, OptionQuery>;

	#[pallet::storage]
	#[pallet::getter(fn controller_to_signer)]
	pub type ControllerToSigner<T: Config> =
		StorageMap<_, Blake2_128Concat, T::AccountId, T::AccountId, OptionQuery>;

	#[pallet::storage]
	#[pallet::getter(fn declared_withdraws)]
	pub type DeclaredWithdraws<T: Config> =
		StorageMap<_, Blake2_128Concat, T::AccountId, Withdraw<BalanceOf<T>, T::BlockNumber>>;

	#[pallet::storage]
	#[pallet::getter(fn oracle_stake)]
	pub type OracleStake<T: Config> = StorageMap<_, Blake2_128Concat, T::AccountId, BalanceOf<T>>;

	#[pallet::storage]
	#[pallet::getter(fn prices)]
	pub type Prices<T: Config> =
		StorageMap<_, Blake2_128Concat, u64, Price<T::BlockNumber>, ValueQuery>;

	#[pallet::storage]
	#[pallet::getter(fn pre_prices)]
	pub type PrePrices<T: Config> = StorageMap<
		_,
		Blake2_128Concat,
		u64,
		Vec<PrePrice<T::BlockNumber, T::AccountId>>,
		ValueQuery,
	>;

	#[pallet::storage]
	#[pallet::getter(fn accuracy_threshold)]
	pub type AssetsInfo<T: Config> =
		StorageMap<_, Blake2_128Concat, u64, AssetInfo<Percent>, ValueQuery>;

	#[pallet::storage]
	#[pallet::getter(fn requested)]
	pub type Requested<T: Config> = StorageMap<_, Blake2_128Concat, u64, bool, ValueQuery>;

	#[pallet::storage]
	#[pallet::getter(fn request_id)]
	pub type RequestedId<T: Config> = StorageMap<_, Blake2_128Concat, u64, u128, ValueQuery>;

	#[pallet::event]
	#[pallet::metadata(T::AccountId = "AccountId",  BalanceOf<T> = "Balance", T::BlockNumber = "BlockNumber", Percent = "Percent")]
	#[pallet::generate_deposit(pub(super) fn deposit_event)]
	pub enum Event<T: Config> {
		NewAsset(u128),
		AssetInfoChange(u64, Percent, u64, u64),
		PriceRequested(T::AccountId, u64),
		/// Who added it, the amount added and the total cumulative amount
		StakeAdded(T::AccountId, BalanceOf<T>, BalanceOf<T>),
		StakeRemoved(T::AccountId, BalanceOf<T>, T::BlockNumber),
		StakeReclaimed(T::AccountId, BalanceOf<T>),
		PriceSubmitted(T::AccountId, u64, u64),
		UserSlashed(T::AccountId, u64, BalanceOf<T>),
		UserRewarded(T::AccountId, u64, BalanceOf<T>),
		AnswerPruned(T::AccountId, u64),
	}

	#[pallet::error]
	pub enum Error<T> {
		Unknown,
		NoPermission,
		NoStake,
		StakeLocked,
		NotEnoughStake,
		NotEnoughFunds,
		InvalidAssetId,
		AlreadySubmitted,
		MaxPrices,
		PriceNotRequested,
		UnsetSigner,
		AlreadySet,
		UnsetController,
		ControllerUsed,
		SignerUsed,
		AvoidPanic,
		ExceedMaxAnswers,
		InvalidMinAnswers,
		MaxAnswersLessThanMinAnswers,
		ExceedThreshold,
	}

	#[pallet::hooks]
	impl<T: Config> Hooks<BlockNumberFor<T>> for Pallet<T> {
		fn on_initialize(block: T::BlockNumber) -> Weight {
			for (i, asset_info) in AssetsInfo::<T>::iter() {
				// TODO maybe add a check if price is requested, is less operations?
				let pre_pruned_prices = PrePrices::<T>::get(i);
				let mut pre_prices = Vec::new();
				if pre_pruned_prices.len() as u64 >= asset_info.min_answers {
					pre_prices = Self::prune_old(pre_pruned_prices.clone(), block);
					PrePrices::<T>::insert(i, pre_prices.clone());
				}
				if pre_prices.len() as u64 >= asset_info.min_answers {
					let mut slice = pre_prices;
					// check max answer
					if slice.len() as u64 > asset_info.max_answers {
						slice = slice[0..asset_info.max_answers as usize].to_vec();
					}
					let price = Self::get_median_price(&slice);
					let set_price = Price { price, block };
					Prices::<T>::insert(i, set_price);
					Requested::<T>::insert(i, false);
					PrePrices::<T>::remove(i);
					Self::handle_payout(&slice, price, i);
				}
			}
			0
		}

		fn offchain_worker(_block_number: T::BlockNumber) {
			log::info!("Hello World from offchain workers!");
			Self::check_requests();
		}
	}

	#[pallet::call]
	impl<T: Config> Pallet<T> {
		#[pallet::weight(T::WeightInfo::add_asset_and_info())]
		pub fn add_asset_and_info(
			origin: OriginFor<T>,
			asset_id: u64,
			threshold: Percent,
			min_answers: u64,
			max_answers: u64,
		) -> DispatchResultWithPostInfo {
			T::AddOracle::ensure_origin(origin)?;
			ensure!(min_answers > 0, Error::<T>::InvalidMinAnswers);
			ensure!(max_answers >= min_answers, Error::<T>::MaxAnswersLessThanMinAnswers);
			ensure!(threshold < Percent::from_percent(100), Error::<T>::ExceedThreshold);
			ensure!(max_answers <= T::MaxAnswerBound::get(), Error::<T>::ExceedMaxAnswers);
			let asset_info = AssetInfo { threshold, min_answers, max_answers };
			AssetsInfo::<T>::insert(asset_id, asset_info);
			AssetsCount::<T>::mutate(|a| *a += 1);
			Self::deposit_event(Event::AssetInfoChange(
				asset_id,
				threshold,
				min_answers,
				max_answers,
			));
			Ok(().into())
		}

		#[pallet::weight(10_000)]
		pub fn request_price(origin: OriginFor<T>, asset_id: u64) -> DispatchResultWithPostInfo {
			//TODO talk about the security and if this should be protected
			let who = ensure_signed(origin)?;
			Self::do_request_price(&who, asset_id)?;
			Ok(().into())
		}

		#[pallet::weight(T::WeightInfo::set_signer())]
		pub fn set_signer(
			origin: OriginFor<T>,
			signer: T::AccountId,
		) -> DispatchResultWithPostInfo {
			let who = ensure_signed(origin)?;
			let current_controller = ControllerToSigner::<T>::get(&who);
			let current_signer = SignerToController::<T>::get(&signer);

			ensure!(current_controller == None, Error::<T>::ControllerUsed);
			ensure!(current_signer == None, Error::<T>::SignerUsed);
>>>>>>> 2d04cb02

            Self::do_add_stake(who.clone(), signer.clone(), T::MinStake::get())?;

			ControllerToSigner::<T>::insert(&who, signer.clone());
			SignerToController::<T>::insert(signer, who);

			Ok(().into())
		}

<<<<<<< HEAD
        #[pallet::weight(T::WeightInfo::add_stake())]
        pub fn add_stake(origin: OriginFor<T>, stake: BalanceOf<T>) -> DispatchResultWithPostInfo {
            let who = ensure_signed(origin)?;
            let signer = ControllerToSigner::<T>::get(&who).ok_or(Error::<T>::UnsetSigner)?;
=======
		#[pallet::weight(10_000)]
		pub fn add_stake(origin: OriginFor<T>, stake: BalanceOf<T>) -> DispatchResultWithPostInfo {
			let who = ensure_signed(origin)?;
			let signer = ControllerToSigner::<T>::get(&who).ok_or(Error::<T>::UnsetSigner)?;
>>>>>>> 2d04cb02

            Self::do_add_stake(who, signer, stake)?;

<<<<<<< HEAD
            Ok(().into())
        }

        #[pallet::weight(T::WeightInfo::remove_stake())]
        pub fn remove_stake(origin: OriginFor<T>) -> DispatchResultWithPostInfo {
            let who = ensure_signed(origin)?;
            let signer = ControllerToSigner::<T>::get(&who).ok_or(Error::<T>::UnsetSigner)?;
            let block = frame_system::Pallet::<T>::block_number();
            let unlock_block = block + T::StakeLock::get(); //TODO check type of add
            let stake = Self::oracle_stake(signer.clone()).ok_or(Error::<T>::NoStake)?;
            let withdrawal = Withdraw {
                stake,
                unlock_block,
            };
            OracleStake::<T>::remove(&signer);
            DeclaredWithdraws::<T>::insert(signer.clone(), withdrawal);
            Self::deposit_event(Event::StakeRemoved(signer, stake, unlock_block));
            Ok(().into())
        }

        #[pallet::weight(T::WeightInfo::reclaim_stake())]
        pub fn reclaim_stake(origin: OriginFor<T>) -> DispatchResultWithPostInfo {
            let who = ensure_signed(origin)?;
            let signer = ControllerToSigner::<T>::get(&who).ok_or(Error::<T>::UnsetSigner)?;
            let block = frame_system::Pallet::<T>::block_number();
            let withdrawal = DeclaredWithdraws::<T>::get(&signer).ok_or(Error::<T>::Unknown)?;
            ensure!(block > withdrawal.unlock_block, Error::<T>::StakeLocked);
            DeclaredWithdraws::<T>::remove(&signer);
            T::Currency::unreserve(&signer, withdrawal.stake.into());
            let _ = T::Currency::transfer(&signer, &who, withdrawal.stake.into(), AllowDeath);

            ControllerToSigner::<T>::remove(&who);
            SignerToController::<T>::remove(&signer);

            Self::deposit_event(Event::StakeReclaimed(signer, withdrawal.stake));
            Ok(().into())
        }

        #[pallet::weight(T::WeightInfo::reclaim_stake())]
        pub fn submit_price(
            origin: OriginFor<T>,
            price: u64,
            asset_id: u64,
        ) -> DispatchResultWithPostInfo {
            log::info!("inside submit {:#?}, {:#?}", asset_id, price);
            let who = ensure_signed(origin)?;
            let author_stake = OracleStake::<T>::get(&who).unwrap_or_else(Zero::zero);
            ensure!(Requested::<T>::get(asset_id), Error::<T>::PriceNotRequested);
            ensure!(
                author_stake >= T::MinStake::get(),
                Error::<T>::NotEnoughStake
            );

            let set_price = PrePrice {
                price,
                block: frame_system::Pallet::<T>::block_number(),
                who: who.clone(),
            };
            log::info!("inside submit 2 {:#?}, {:#?}", set_price, asset_id);
            PrePrices::<T>::try_mutate(asset_id, |current_prices| -> DispatchResult {
                if current_prices
                    .into_iter()
                    .any(|candidate| candidate.who == who)
                {
                    Err(Error::<T>::AlreadySubmitted)?
                }
                if current_prices.len() as u64 >= AssetsInfo::<T>::get(asset_id).max_answers {
                    Err(Error::<T>::MaxPrices)?
                }
                current_prices.push(set_price);
                Ok(())
            })?;
            Self::deposit_event(Event::PriceSubmitted(who, asset_id, price));
            Ok(().into())
        }
    }

    /// Payload used by this example crate to hold price
    /// data required to submit a transaction.
    #[derive(Encode, Decode, Clone, PartialEq, Eq, RuntimeDebug)]
    pub struct PricePayload<Public, BlockNumber> {
        block_number: BlockNumber,
        price: u32,
        public: Public,
    }

    impl<T: SigningTypes> SignedPayload<T> for PricePayload<T::Public, T::BlockNumber> {
        fn public(&self) -> T::Public {
            self.public.clone()
        }
    }

    impl<T: Config> Pallet<T> {
        pub fn do_add_stake(
            who: T::AccountId,
            signer: T::AccountId,
            stake: BalanceOf<T>,
        ) -> DispatchResult {
            T::Currency::transfer(&who, &signer, stake, KeepAlive)?;
            T::Currency::reserve(&signer, stake.into())?;
            let amount_staked = Self::oracle_stake(signer.clone()).unwrap_or(0u32.into()) + stake; // TODO maybe use checked add?
            OracleStake::<T>::insert(&signer, amount_staked);
            Self::deposit_event(Event::StakeAdded(signer, stake, amount_staked));
            Ok(())
        }

        pub fn handle_payout(
            pre_prices: &Vec<PrePrice<T::BlockNumber, T::AccountId>>,
            price: u64,
            asset_id: u64,
        ) {
            // TODO only take prices up to max prices
            for answer in pre_prices {
                let accuracy: Percent;
                if answer.price < price {
                    accuracy = PerThing::from_rational(answer.price, price);
                } else {
                    let adjusted_number = price.saturating_sub(answer.price - price);
                    accuracy = PerThing::from_rational(adjusted_number, price);
                }
                let min_accuracy = AssetsInfo::<T>::get(asset_id).threshold;
                if accuracy < min_accuracy {
                    let slash_amount = T::SlashAmount::get();
                    let try_slash = T::Currency::can_slash(&answer.who, slash_amount);
                    if !try_slash {
                        log::warn!("Failed to slash {:?}", answer.who);
                    }
                    T::Currency::slash(&answer.who, slash_amount);
                    Self::deposit_event(Event::UserSlashed(
                        answer.who.clone(),
                        asset_id,
                        slash_amount,
                    ));
                } else {
                    let reward_amount = T::RewardAmount::get();
                    let controller =
                        SignerToController::<T>::get(&answer.who).unwrap_or(answer.who.clone());
                    // TODO: since inlflationary, burn a portion of tx fees of the chain to account for this
                    let _ = T::Currency::deposit_into_existing(&controller, reward_amount);
                    Self::deposit_event(Event::UserRewarded(
                        answer.who.clone(),
                        asset_id,
                        reward_amount,
                    ));
                }
            }
        }
        pub fn do_request_price(who: &T::AccountId, asset_id: u64) -> DispatchResult {
            ensure!(
                AssetsInfo::<T>::contains_key(asset_id),
                Error::<T>::InvalidAssetId
            );
            if !Self::requested(asset_id) {
                ensure!(
                    T::Currency::can_slash(who, T::RequestCost::get()),
                    Error::<T>::NotEnoughFunds
                );
                T::Currency::slash(who, T::RequestCost::get());
                RequestedId::<T>::mutate(asset_id, |request_id| *request_id += 1);
                Requested::<T>::insert(asset_id, true);
            }
            Self::deposit_event(Event::PriceRequested(who.clone(), asset_id));
            Ok(())
        }

        pub fn prune_old(
            mut pre_pruned_prices: Vec<PrePrice<T::BlockNumber, T::AccountId>>,
            block: T::BlockNumber,
        ) -> Vec<PrePrice<T::BlockNumber, T::AccountId>> {
            let stale_block = block.saturating_sub(T::StalePrice::get());
            if pre_pruned_prices.len() == 0 || pre_pruned_prices[0].block >= stale_block {
                pre_pruned_prices
            } else {
                let pruned_price = loop {
                    if pre_pruned_prices.len() == 0 {
                        break pre_pruned_prices;
                    }
                    if pre_pruned_prices[0].block >= stale_block {
                        break pre_pruned_prices;
                    } else {
                        Self::deposit_event(Event::AnswerPruned(
                            pre_pruned_prices[0].who.clone(),
                            pre_pruned_prices[0].price,
                        ));
                        pre_pruned_prices.remove(0);
                    }
                };
                pruned_price
            }
        }

        pub fn get_median_price(prices: &Vec<PrePrice<T::BlockNumber, T::AccountId>>) -> u64 {
            let mut numbers: Vec<u64> = prices
                .iter()
                .map(|current_prices| current_prices.price)
                .collect();
            numbers.sort();
            let mid = numbers.len() / 2;
            // TODO maybe check length
            numbers[mid]
        }

        pub fn check_requests() {
            for (i, _) in AssetsInfo::<T>::iter() {
                if Requested::<T>::get(i) {
                    let _ = Self::fetch_price_and_send_signed(&i);
                }
            }
        }

        pub fn fetch_price_and_send_signed(price_id: &u64) -> Result<(), &'static str> {
            let signer = Signer::<T, T::AuthorityId>::all_accounts();
            log::info!("signer");
            if !signer.can_sign() {
                log::info!("no signer");
                return Err(
                    "No local accounts available. Consider adding one via `author_insertKey` RPC.",
                )?;
            }
            // Make an external HTTP request to fetch the current price.
            // Note this call will block until response is received.
            let price = Self::fetch_price(&price_id).map_err(|_| "Failed to fetch price")?;
            log::info!("price {:#?}", price);

            // Using `send_signed_transaction` associated type we create and submit a transaction
            // representing the call, we've just created.
            // Submit signed will return a vector of results for all accounts that were found in the
            // local keystore with expected `KEY_TYPE`.
            let results = signer.send_signed_transaction(|_account| {
                // Received price is wrapped into a call to `submit_price` public function of this pallet.
                // This means that the transaction, when executed, will simply call that function passing
                // `price` as an argument.
                Call::submit_price(price, *price_id)
            });

            for (acc, res) in &results {
                match res {
                    Ok(()) => log::info!("[{:?}] Submitted price of {} cents", acc.id, price),
                    Err(e) => log::error!("[{:?}] Failed to submit transaction: {:?}", acc.id, e),
                }
            }

            Ok(())
        }

        pub fn fetch_price(price_id: &u64) -> Result<u64, http::Error> {
            // We want to keep the offchain worker execution time reasonable, so we set a hard-coded
            // deadline to 2s to complete the external call.
            // You can also wait idefinitely for the response, however you may still get a timeout
            // coming from the host machine.
            let deadline = sp_io::offchain::timestamp().add(Duration::from_millis(2_000));
            // Initiate an external HTTP GET request.
            // This is using high-level wrappers from `sp_runtime`, for the low-level calls that
            // you can find in `sp_io`. The API is trying to be similar to `reqwest`, but
            // since we are running in a custom WASM execution environment we can't simply
            // import the library here.]

            let kind = sp_core::offchain::StorageKind::PERSISTENT;
            let from_local = sp_io::offchain::local_storage_get(kind, b"ocw-url")
                .unwrap_or(b"http://localhost:3001/price/".to_vec());
            let base = str::from_utf8(&from_local).unwrap_or("http://localhost:3001/price/");
            let string_id = serde_json::to_string(&price_id).map_err(|_| http::Error::IoError)?;
            let request_id = RequestedId::<T>::get(&price_id);
            let string_request_id =
                serde_json::to_string(&request_id).map_err(|_| http::Error::IoError)?;
            let url = base.to_owned() + &string_id + "/" + &string_request_id;
            let request = http::Request::get(&url);

            log::info!("request incoming {:#?}", request);

            // We set the deadline for sending of the request, note that awaiting response can
            // have a separate deadline. Next we send the request, before that it's also possible
            // to alter request headers or stream body content in case of non-GET requests.
            let pending = request
                .deadline(deadline)
                .send()
                .map_err(|_| http::Error::IoError)?;

            // The request is already being processed by the host, we are free to do anything
            // else in the worker (we can send multiple concurrent requests too).
            // At some point however we probably want to check the response though,
            // so we can block current thread and wait for it to finish.
            // Note that since the request is being driven by the host, we don't have to wait
            // for the request to have it complete, we will just not read the response.
            let response = pending
                .try_wait(deadline)
                .map_err(|_| http::Error::DeadlineReached)??;
            // Let's check the status code before we proceed to reading the response.
            if response.code != 200 {
                log::warn!("Unexpected status code: {}", response.code);
                return Err(http::Error::Unknown);
            }

            // Next we want to fully read the response body and collect it to a vector of bytes.
            // Note that the return object allows you to read the body in chunks as well
            // with a way to control the deadline.
            let body = response.body().collect::<Vec<u8>>();

            // Create a str slice from the body.
            let body_str = sp_std::str::from_utf8(&body).map_err(|_| {
                log::warn!("No UTF8 body");
                http::Error::Unknown
            })?;

            let price = match Self::parse_price(body_str, &string_id) {
                Some(price) => Ok(price),
                None => {
                    log::warn!("Unable to extract price from the response: {:?}", body_str);
                    Err(http::Error::Unknown)
                }
            }?;

            log::warn!("Got price: {} cents", price);

            Ok(price)
        }

        pub fn parse_price(price_str: &str, asset_id: &str) -> Option<u64> {
            let val = lite_json::parse_json(price_str);
            let price = match val.ok()? {
                JsonValue::Object(obj) => {
                    let (_, v) = obj
                        .into_iter()
                        .find(|(k, _)| k.iter().copied().eq(asset_id.chars()))?;
                    match v {
                        JsonValue::Number(number) => number,
                        _ => return None,
                    }
                }
                _ => return None,
            };
            Some(price.integer as u64)
        }
    }
=======
			Ok(().into())
		}

		#[pallet::weight(10_000)]
		pub fn remove_stake(origin: OriginFor<T>) -> DispatchResultWithPostInfo {
			let who = ensure_signed(origin)?;
			let signer = ControllerToSigner::<T>::get(&who).ok_or(Error::<T>::UnsetSigner)?;
			let block = frame_system::Pallet::<T>::block_number();
			let unlock_block = block + T::StakeLock::get(); //TODO check type of add
			let stake = Self::oracle_stake(signer.clone()).ok_or(Error::<T>::NoStake)?;
			let withdrawal = Withdraw { stake, unlock_block };
			OracleStake::<T>::remove(&signer);
			DeclaredWithdraws::<T>::insert(signer.clone(), withdrawal);
			Self::deposit_event(Event::StakeRemoved(signer, stake, unlock_block));
			Ok(().into())
		}

		#[pallet::weight(10_000)]
		pub fn reclaim_stake(origin: OriginFor<T>) -> DispatchResultWithPostInfo {
			let who = ensure_signed(origin)?;
			let signer = ControllerToSigner::<T>::get(&who).ok_or(Error::<T>::UnsetSigner)?;
			let block = frame_system::Pallet::<T>::block_number();
			let withdrawal = DeclaredWithdraws::<T>::get(&signer).ok_or(Error::<T>::Unknown)?;
			ensure!(block > withdrawal.unlock_block, Error::<T>::StakeLocked);
			DeclaredWithdraws::<T>::remove(&signer);
			T::Currency::unreserve(&signer, withdrawal.stake.into());
			let _ = T::Currency::transfer(&signer, &who, withdrawal.stake.into(), AllowDeath);

			ControllerToSigner::<T>::remove(&who);
			SignerToController::<T>::remove(&signer);

			Self::deposit_event(Event::StakeReclaimed(signer, withdrawal.stake));
			Ok(().into())
		}

		#[pallet::weight(10_000)]
		pub fn submit_price(
			origin: OriginFor<T>,
			price: u64,
			asset_id: u64,
		) -> DispatchResultWithPostInfo {
			log::info!("inside submit {:#?}, {:#?}", asset_id, price);
			let who = ensure_signed(origin)?;
			let author_stake = OracleStake::<T>::get(&who).unwrap_or_else(Zero::zero);
			ensure!(Requested::<T>::get(asset_id), Error::<T>::PriceNotRequested);
			ensure!(author_stake >= T::MinStake::get(), Error::<T>::NotEnoughStake);

			let set_price = PrePrice {
				price,
				block: frame_system::Pallet::<T>::block_number(),
				who: who.clone(),
			};
			log::info!("inside submit 2 {:#?}, {:#?}", set_price, asset_id);
			PrePrices::<T>::try_mutate(asset_id, |current_prices| -> DispatchResult {
				if current_prices.into_iter().any(|candidate| candidate.who == who) {
					Err(Error::<T>::AlreadySubmitted)?
				}
				if current_prices.len() as u64 >= AssetsInfo::<T>::get(asset_id).max_answers {
					Err(Error::<T>::MaxPrices)?
				}
				current_prices.push(set_price);
				Ok(())
			})?;
			Self::deposit_event(Event::PriceSubmitted(who, asset_id, price));
			Ok(().into())
		}
	}

	/// Payload used by this example crate to hold price
	/// data required to submit a transaction.
	#[derive(Encode, Decode, Clone, PartialEq, Eq, RuntimeDebug)]
	pub struct PricePayload<Public, BlockNumber> {
		block_number: BlockNumber,
		price: u32,
		public: Public,
	}

	impl<T: SigningTypes> SignedPayload<T> for PricePayload<T::Public, T::BlockNumber> {
		fn public(&self) -> T::Public {
			self.public.clone()
		}
	}

	impl<T: Config> Pallet<T> {
		pub fn do_add_stake(
			who: T::AccountId,
			signer: T::AccountId,
			stake: BalanceOf<T>,
		) -> DispatchResult {
			T::Currency::transfer(&who, &signer, stake, KeepAlive)?;
			T::Currency::reserve(&signer, stake.into())?;
			let amount_staked = Self::oracle_stake(signer.clone()).unwrap_or(0u32.into()) + stake; // TODO maybe use checked add?
			OracleStake::<T>::insert(&signer, amount_staked);
			Self::deposit_event(Event::StakeAdded(signer, stake, amount_staked));
			Ok(())
		}

		pub fn handle_payout(
			pre_prices: &Vec<PrePrice<T::BlockNumber, T::AccountId>>,
			price: u64,
			asset_id: u64,
		) {
			// TODO only take prices up to max prices
			for answer in pre_prices {
				let accuracy: Percent;
				if answer.price < price {
					accuracy = PerThing::from_rational(answer.price, price);
				} else {
					let adjusted_number = price.saturating_sub(answer.price - price);
					accuracy = PerThing::from_rational(adjusted_number, price);
				}
				let min_accuracy = AssetsInfo::<T>::get(asset_id).threshold;
				if accuracy < min_accuracy {
					let slash_amount = T::SlashAmount::get();
					let try_slash = T::Currency::can_slash(&answer.who, slash_amount);
					if !try_slash {
						log::warn!("Failed to slash {:?}", answer.who);
					}
					T::Currency::slash(&answer.who, slash_amount);
					Self::deposit_event(Event::UserSlashed(
						answer.who.clone(),
						asset_id,
						slash_amount,
					));
				} else {
					let reward_amount = T::RewardAmount::get();
					let controller =
						SignerToController::<T>::get(&answer.who).unwrap_or(answer.who.clone());
					// TODO: since inlflationary, burn a portion of tx fees of the chain to account
					// for this
					let _ = T::Currency::deposit_into_existing(&controller, reward_amount);
					Self::deposit_event(Event::UserRewarded(
						answer.who.clone(),
						asset_id,
						reward_amount,
					));
				}
			}
		}
		pub fn do_request_price(who: &T::AccountId, asset_id: u64) -> DispatchResult {
			ensure!(
				AssetsInfo::<T>::get(asset_id).threshold != Percent::from_percent(0),
				Error::<T>::InvalidAssetId
			);
			if !Self::requested(asset_id) {
				ensure!(
					T::Currency::can_slash(who, T::RequestCost::get()),
					Error::<T>::NotEnoughFunds
				);
				T::Currency::slash(who, T::RequestCost::get());
				RequestedId::<T>::mutate(asset_id, |request_id| *request_id += 1);
				Requested::<T>::insert(asset_id, true);
			}
			Self::deposit_event(Event::PriceRequested(who.clone(), asset_id));
			Ok(())
		}

		pub fn prune_old(
			mut pre_pruned_prices: Vec<PrePrice<T::BlockNumber, T::AccountId>>,
			block: T::BlockNumber,
		) -> Vec<PrePrice<T::BlockNumber, T::AccountId>> {
			let stale_block = block.saturating_sub(T::StalePrice::get());
			if pre_pruned_prices.len() == 0 || pre_pruned_prices[0].block >= stale_block {
				pre_pruned_prices
			} else {
				let pruned_price = loop {
					if pre_pruned_prices.len() == 0 {
						break pre_pruned_prices
					}
					if pre_pruned_prices[0].block >= stale_block {
						break pre_pruned_prices
					} else {
						Self::deposit_event(Event::AnswerPruned(
							pre_pruned_prices[0].who.clone(),
							pre_pruned_prices[0].price,
						));
						pre_pruned_prices.remove(0);
					}
				};
				pruned_price
			}
		}

		pub fn get_median_price(prices: &Vec<PrePrice<T::BlockNumber, T::AccountId>>) -> u64 {
			let mut numbers: Vec<u64> =
				prices.iter().map(|current_prices| current_prices.price).collect();
			numbers.sort();
			let mid = numbers.len() / 2;
			// TODO maybe check length
			numbers[mid]
		}

		pub fn check_requests() {
			for (i, _) in AssetsInfo::<T>::iter() {
				if Requested::<T>::get(i) {
					let _ = Self::fetch_price_and_send_signed(&i);
				}
			}
		}

		pub fn fetch_price_and_send_signed(price_id: &u64) -> Result<(), &'static str> {
			let signer = Signer::<T, T::AuthorityId>::all_accounts();
			log::info!("signer");
			if !signer.can_sign() {
				log::info!("no signer");
				return Err(
					"No local accounts available. Consider adding one via `author_insertKey` RPC.",
				)?
			}
			// Make an external HTTP request to fetch the current price.
			// Note this call will block until response is received.
			let price = Self::fetch_price(&price_id).map_err(|_| "Failed to fetch price")?;
			log::info!("price {:#?}", price);

			// Using `send_signed_transaction` associated type we create and submit a transaction
			// representing the call, we've just created.
			// Submit signed will return a vector of results for all accounts that were found in the
			// local keystore with expected `KEY_TYPE`.
			let results = signer.send_signed_transaction(|_account| {
				// Received price is wrapped into a call to `submit_price` public function of this
				// pallet. This means that the transaction, when executed, will simply call that
				// function passing `price` as an argument.
				Call::submit_price(price, *price_id)
			});

			for (acc, res) in &results {
				match res {
					Ok(()) => log::info!("[{:?}] Submitted price of {} cents", acc.id, price),
					Err(e) => log::error!("[{:?}] Failed to submit transaction: {:?}", acc.id, e),
				}
			}

			Ok(())
		}

		pub fn fetch_price(price_id: &u64) -> Result<u64, http::Error> {
			// We want to keep the offchain worker execution time reasonable, so we set a hard-coded
			// deadline to 2s to complete the external call.
			// You can also wait idefinitely for the response, however you may still get a timeout
			// coming from the host machine.
			let deadline = sp_io::offchain::timestamp().add(Duration::from_millis(2_000));
			// Initiate an external HTTP GET request.
			// This is using high-level wrappers from `sp_runtime`, for the low-level calls that
			// you can find in `sp_io`. The API is trying to be similar to `reqwest`, but
			// since we are running in a custom WASM execution environment we can't simply
			// import the library here.]

			let kind = sp_core::offchain::StorageKind::PERSISTENT;
			let from_local = sp_io::offchain::local_storage_get(kind, b"ocw-url")
				.unwrap_or(b"http://localhost:3001/price/".to_vec());
			let base = str::from_utf8(&from_local).unwrap_or("http://localhost:3001/price/");
			let string_id = serde_json::to_string(&price_id).map_err(|_| http::Error::IoError)?;
			let request_id = RequestedId::<T>::get(&price_id);
			let string_request_id =
				serde_json::to_string(&request_id).map_err(|_| http::Error::IoError)?;
			let url = base.to_owned() + &string_id + "/" + &string_request_id;
			let request = http::Request::get(&url);

			log::info!("request incoming {:#?}", request);

			// We set the deadline for sending of the request, note that awaiting response can
			// have a separate deadline. Next we send the request, before that it's also possible
			// to alter request headers or stream body content in case of non-GET requests.
			let pending = request.deadline(deadline).send().map_err(|_| http::Error::IoError)?;

			// The request is already being processed by the host, we are free to do anything
			// else in the worker (we can send multiple concurrent requests too).
			// At some point however we probably want to check the response though,
			// so we can block current thread and wait for it to finish.
			// Note that since the request is being driven by the host, we don't have to wait
			// for the request to have it complete, we will just not read the response.
			let response =
				pending.try_wait(deadline).map_err(|_| http::Error::DeadlineReached)??;
			// Let's check the status code before we proceed to reading the response.
			if response.code != 200 {
				log::warn!("Unexpected status code: {}", response.code);
				return Err(http::Error::Unknown)
			}

			// Next we want to fully read the response body and collect it to a vector of bytes.
			// Note that the return object allows you to read the body in chunks as well
			// with a way to control the deadline.
			let body = response.body().collect::<Vec<u8>>();

			// Create a str slice from the body.
			let body_str = sp_std::str::from_utf8(&body).map_err(|_| {
				log::warn!("No UTF8 body");
				http::Error::Unknown
			})?;

			let price = match Self::parse_price(body_str, &string_id) {
				Some(price) => Ok(price),
				None => {
					log::warn!("Unable to extract price from the response: {:?}", body_str);
					Err(http::Error::Unknown)
				},
			}?;

			log::warn!("Got price: {} cents", price);

			Ok(price)
		}

		pub fn parse_price(price_str: &str, asset_id: &str) -> Option<u64> {
			let val = lite_json::parse_json(price_str);
			let price = match val.ok()? {
				JsonValue::Object(obj) => {
					let (_, v) =
						obj.into_iter().find(|(k, _)| k.iter().copied().eq(asset_id.chars()))?;
					match v {
						JsonValue::Number(number) => number,
						_ => return None,
					}
				},
				_ => return None,
			};
			Some(price.integer as u64)
		}
	}
>>>>>>> 2d04cb02
}<|MERGE_RESOLUTION|>--- conflicted
+++ resolved
@@ -17,7 +17,6 @@
 
 #[frame_support::pallet]
 pub mod pallet {
-<<<<<<< HEAD
     use frame_support::{
         dispatch::{DispatchResult, DispatchResultWithPostInfo, Vec},
         pallet_prelude::*,
@@ -312,315 +311,22 @@
 
             ensure!(current_controller == None, Error::<T>::ControllerUsed);
             ensure!(current_signer == None, Error::<T>::SignerUsed);
-=======
-	use frame_support::{
-		dispatch::{DispatchResult, DispatchResultWithPostInfo, Vec},
-		pallet_prelude::*,
-		traits::{
-			Currency, EnsureOrigin,
-			ExistenceRequirement::{AllowDeath, KeepAlive},
-			ReservableCurrency,
-		},
-	};
-
-	use frame_system::{
-		offchain::{
-			AppCrypto, CreateSignedTransaction, SendSignedTransaction, SignedPayload, Signer,
-			SigningTypes,
-		},
-		pallet_prelude::*,
-		Config as SystemConfig,
-	};
-	use lite_json::json::JsonValue;
-	use sp_core::crypto::KeyTypeId;
-	use sp_runtime::{
-		offchain::{http, Duration},
-		traits::{Saturating, Zero},
-		PerThing, Percent, RuntimeDebug,
-	};
-	use sp_std::{borrow::ToOwned, str};
-
-	pub const KEY_TYPE: KeyTypeId = KeyTypeId(*b"orac");
-	pub use crate::weights::WeightInfo;
-
-	pub mod crypto {
-		use super::KEY_TYPE;
-		use sp_core::sr25519::Signature as Sr25519Signature;
-		use sp_runtime::{
-			app_crypto::{app_crypto, sr25519},
-			traits::Verify,
-			MultiSignature, MultiSigner,
-		};
-		app_crypto!(sr25519, KEY_TYPE);
-
-		pub struct TestAuthId;
-		// implemented for ocw-runtime
-		impl frame_system::offchain::AppCrypto<MultiSigner, MultiSignature> for TestAuthId {
-			type RuntimeAppPublic = Public;
-			type GenericSignature = sp_core::sr25519::Signature;
-			type GenericPublic = sp_core::sr25519::Public;
-		}
-
-		impl
-			frame_system::offchain::AppCrypto<
-				<Sr25519Signature as Verify>::Signer,
-				Sr25519Signature,
-			> for TestAuthId
-		{
-			type RuntimeAppPublic = Public;
-			type GenericSignature = sp_core::sr25519::Signature;
-			type GenericPublic = sp_core::sr25519::Public;
-		}
-	}
-
-	#[pallet::config]
-	pub trait Config: CreateSignedTransaction<Call<Self>> + frame_system::Config {
-		type Event: From<Event<Self>> + IsType<<Self as frame_system::Config>::Event>;
-		/// The currency mechanism.
-		type Currency: ReservableCurrency<Self::AccountId>;
-		type AuthorityId: AppCrypto<Self::Public, Self::Signature>;
-		type MinStake: Get<BalanceOf<Self>>;
-		type StakeLock: Get<Self::BlockNumber>;
-		type StalePrice: Get<Self::BlockNumber>;
-		type AddOracle: EnsureOrigin<Self::Origin>;
-		type RequestCost: Get<BalanceOf<Self>>;
-		type RewardAmount: Get<BalanceOf<Self>>;
-		type SlashAmount: Get<BalanceOf<Self>>;
-		type MaxAnswerBound: Get<u64>;
-		/// The weight information of this pallet.
-		type WeightInfo: WeightInfo;
-	}
-
-	#[derive(Encode, Decode, Default, Debug, PartialEq)]
-	pub struct Withdraw<Balance, BlockNumber> {
-		pub stake: Balance,
-		pub unlock_block: BlockNumber,
-	}
-
-	#[derive(Encode, Decode, Clone, Copy, Default, Debug, PartialEq)]
-	pub struct PrePrice<BlockNumber, AccountId> {
-		pub price: u64,
-		pub block: BlockNumber,
-		pub who: AccountId,
-	}
-
-	#[derive(Encode, Decode, Default, Debug, PartialEq)]
-	pub struct Price<BlockNumber> {
-		pub price: u64,
-		pub block: BlockNumber,
-	}
-
-	#[derive(Encode, Decode, Default, Debug, PartialEq)]
-	pub struct AssetInfo<Percent> {
-		pub threshold: Percent,
-		pub min_answers: u64,
-		pub max_answers: u64,
-	}
-
-	type BalanceOf<T> =
-		<<T as Config>::Currency as Currency<<T as SystemConfig>::AccountId>>::Balance;
-
-	#[pallet::pallet]
-	#[pallet::generate_store(pub(super) trait Store)]
-	pub struct Pallet<T>(_);
-
-	#[pallet::storage]
-	#[pallet::getter(fn assets_count)]
-	pub type AssetsCount<T: Config> = StorageValue<_, u64, ValueQuery>;
-
-	#[pallet::storage]
-	#[pallet::getter(fn signer_to_controller)]
-	pub type SignerToController<T: Config> =
-		StorageMap<_, Blake2_128Concat, T::AccountId, T::AccountId, OptionQuery>;
-
-	#[pallet::storage]
-	#[pallet::getter(fn controller_to_signer)]
-	pub type ControllerToSigner<T: Config> =
-		StorageMap<_, Blake2_128Concat, T::AccountId, T::AccountId, OptionQuery>;
-
-	#[pallet::storage]
-	#[pallet::getter(fn declared_withdraws)]
-	pub type DeclaredWithdraws<T: Config> =
-		StorageMap<_, Blake2_128Concat, T::AccountId, Withdraw<BalanceOf<T>, T::BlockNumber>>;
-
-	#[pallet::storage]
-	#[pallet::getter(fn oracle_stake)]
-	pub type OracleStake<T: Config> = StorageMap<_, Blake2_128Concat, T::AccountId, BalanceOf<T>>;
-
-	#[pallet::storage]
-	#[pallet::getter(fn prices)]
-	pub type Prices<T: Config> =
-		StorageMap<_, Blake2_128Concat, u64, Price<T::BlockNumber>, ValueQuery>;
-
-	#[pallet::storage]
-	#[pallet::getter(fn pre_prices)]
-	pub type PrePrices<T: Config> = StorageMap<
-		_,
-		Blake2_128Concat,
-		u64,
-		Vec<PrePrice<T::BlockNumber, T::AccountId>>,
-		ValueQuery,
-	>;
-
-	#[pallet::storage]
-	#[pallet::getter(fn accuracy_threshold)]
-	pub type AssetsInfo<T: Config> =
-		StorageMap<_, Blake2_128Concat, u64, AssetInfo<Percent>, ValueQuery>;
-
-	#[pallet::storage]
-	#[pallet::getter(fn requested)]
-	pub type Requested<T: Config> = StorageMap<_, Blake2_128Concat, u64, bool, ValueQuery>;
-
-	#[pallet::storage]
-	#[pallet::getter(fn request_id)]
-	pub type RequestedId<T: Config> = StorageMap<_, Blake2_128Concat, u64, u128, ValueQuery>;
-
-	#[pallet::event]
-	#[pallet::metadata(T::AccountId = "AccountId",  BalanceOf<T> = "Balance", T::BlockNumber = "BlockNumber", Percent = "Percent")]
-	#[pallet::generate_deposit(pub(super) fn deposit_event)]
-	pub enum Event<T: Config> {
-		NewAsset(u128),
-		AssetInfoChange(u64, Percent, u64, u64),
-		PriceRequested(T::AccountId, u64),
-		/// Who added it, the amount added and the total cumulative amount
-		StakeAdded(T::AccountId, BalanceOf<T>, BalanceOf<T>),
-		StakeRemoved(T::AccountId, BalanceOf<T>, T::BlockNumber),
-		StakeReclaimed(T::AccountId, BalanceOf<T>),
-		PriceSubmitted(T::AccountId, u64, u64),
-		UserSlashed(T::AccountId, u64, BalanceOf<T>),
-		UserRewarded(T::AccountId, u64, BalanceOf<T>),
-		AnswerPruned(T::AccountId, u64),
-	}
-
-	#[pallet::error]
-	pub enum Error<T> {
-		Unknown,
-		NoPermission,
-		NoStake,
-		StakeLocked,
-		NotEnoughStake,
-		NotEnoughFunds,
-		InvalidAssetId,
-		AlreadySubmitted,
-		MaxPrices,
-		PriceNotRequested,
-		UnsetSigner,
-		AlreadySet,
-		UnsetController,
-		ControllerUsed,
-		SignerUsed,
-		AvoidPanic,
-		ExceedMaxAnswers,
-		InvalidMinAnswers,
-		MaxAnswersLessThanMinAnswers,
-		ExceedThreshold,
-	}
-
-	#[pallet::hooks]
-	impl<T: Config> Hooks<BlockNumberFor<T>> for Pallet<T> {
-		fn on_initialize(block: T::BlockNumber) -> Weight {
-			for (i, asset_info) in AssetsInfo::<T>::iter() {
-				// TODO maybe add a check if price is requested, is less operations?
-				let pre_pruned_prices = PrePrices::<T>::get(i);
-				let mut pre_prices = Vec::new();
-				if pre_pruned_prices.len() as u64 >= asset_info.min_answers {
-					pre_prices = Self::prune_old(pre_pruned_prices.clone(), block);
-					PrePrices::<T>::insert(i, pre_prices.clone());
-				}
-				if pre_prices.len() as u64 >= asset_info.min_answers {
-					let mut slice = pre_prices;
-					// check max answer
-					if slice.len() as u64 > asset_info.max_answers {
-						slice = slice[0..asset_info.max_answers as usize].to_vec();
-					}
-					let price = Self::get_median_price(&slice);
-					let set_price = Price { price, block };
-					Prices::<T>::insert(i, set_price);
-					Requested::<T>::insert(i, false);
-					PrePrices::<T>::remove(i);
-					Self::handle_payout(&slice, price, i);
-				}
-			}
-			0
-		}
-
-		fn offchain_worker(_block_number: T::BlockNumber) {
-			log::info!("Hello World from offchain workers!");
-			Self::check_requests();
-		}
-	}
-
-	#[pallet::call]
-	impl<T: Config> Pallet<T> {
-		#[pallet::weight(T::WeightInfo::add_asset_and_info())]
-		pub fn add_asset_and_info(
-			origin: OriginFor<T>,
-			asset_id: u64,
-			threshold: Percent,
-			min_answers: u64,
-			max_answers: u64,
-		) -> DispatchResultWithPostInfo {
-			T::AddOracle::ensure_origin(origin)?;
-			ensure!(min_answers > 0, Error::<T>::InvalidMinAnswers);
-			ensure!(max_answers >= min_answers, Error::<T>::MaxAnswersLessThanMinAnswers);
-			ensure!(threshold < Percent::from_percent(100), Error::<T>::ExceedThreshold);
-			ensure!(max_answers <= T::MaxAnswerBound::get(), Error::<T>::ExceedMaxAnswers);
-			let asset_info = AssetInfo { threshold, min_answers, max_answers };
-			AssetsInfo::<T>::insert(asset_id, asset_info);
-			AssetsCount::<T>::mutate(|a| *a += 1);
-			Self::deposit_event(Event::AssetInfoChange(
-				asset_id,
-				threshold,
-				min_answers,
-				max_answers,
-			));
+
+            Self::do_add_stake(who.clone(), signer.clone(), T::MinStake::get())?;
+
+			ControllerToSigner::<T>::insert(&who, signer.clone());
+			SignerToController::<T>::insert(signer, who);
+
 			Ok(().into())
 		}
 
-		#[pallet::weight(10_000)]
-		pub fn request_price(origin: OriginFor<T>, asset_id: u64) -> DispatchResultWithPostInfo {
-			//TODO talk about the security and if this should be protected
-			let who = ensure_signed(origin)?;
-			Self::do_request_price(&who, asset_id)?;
-			Ok(().into())
-		}
-
-		#[pallet::weight(T::WeightInfo::set_signer())]
-		pub fn set_signer(
-			origin: OriginFor<T>,
-			signer: T::AccountId,
-		) -> DispatchResultWithPostInfo {
-			let who = ensure_signed(origin)?;
-			let current_controller = ControllerToSigner::<T>::get(&who);
-			let current_signer = SignerToController::<T>::get(&signer);
-
-			ensure!(current_controller == None, Error::<T>::ControllerUsed);
-			ensure!(current_signer == None, Error::<T>::SignerUsed);
->>>>>>> 2d04cb02
-
-            Self::do_add_stake(who.clone(), signer.clone(), T::MinStake::get())?;
-
-			ControllerToSigner::<T>::insert(&who, signer.clone());
-			SignerToController::<T>::insert(signer, who);
-
-			Ok(().into())
-		}
-
-<<<<<<< HEAD
         #[pallet::weight(T::WeightInfo::add_stake())]
         pub fn add_stake(origin: OriginFor<T>, stake: BalanceOf<T>) -> DispatchResultWithPostInfo {
             let who = ensure_signed(origin)?;
             let signer = ControllerToSigner::<T>::get(&who).ok_or(Error::<T>::UnsetSigner)?;
-=======
-		#[pallet::weight(10_000)]
-		pub fn add_stake(origin: OriginFor<T>, stake: BalanceOf<T>) -> DispatchResultWithPostInfo {
-			let who = ensure_signed(origin)?;
-			let signer = ControllerToSigner::<T>::get(&who).ok_or(Error::<T>::UnsetSigner)?;
->>>>>>> 2d04cb02
 
             Self::do_add_stake(who, signer, stake)?;
 
-<<<<<<< HEAD
             Ok(().into())
         }
 
@@ -955,325 +661,4 @@
             Some(price.integer as u64)
         }
     }
-=======
-			Ok(().into())
-		}
-
-		#[pallet::weight(10_000)]
-		pub fn remove_stake(origin: OriginFor<T>) -> DispatchResultWithPostInfo {
-			let who = ensure_signed(origin)?;
-			let signer = ControllerToSigner::<T>::get(&who).ok_or(Error::<T>::UnsetSigner)?;
-			let block = frame_system::Pallet::<T>::block_number();
-			let unlock_block = block + T::StakeLock::get(); //TODO check type of add
-			let stake = Self::oracle_stake(signer.clone()).ok_or(Error::<T>::NoStake)?;
-			let withdrawal = Withdraw { stake, unlock_block };
-			OracleStake::<T>::remove(&signer);
-			DeclaredWithdraws::<T>::insert(signer.clone(), withdrawal);
-			Self::deposit_event(Event::StakeRemoved(signer, stake, unlock_block));
-			Ok(().into())
-		}
-
-		#[pallet::weight(10_000)]
-		pub fn reclaim_stake(origin: OriginFor<T>) -> DispatchResultWithPostInfo {
-			let who = ensure_signed(origin)?;
-			let signer = ControllerToSigner::<T>::get(&who).ok_or(Error::<T>::UnsetSigner)?;
-			let block = frame_system::Pallet::<T>::block_number();
-			let withdrawal = DeclaredWithdraws::<T>::get(&signer).ok_or(Error::<T>::Unknown)?;
-			ensure!(block > withdrawal.unlock_block, Error::<T>::StakeLocked);
-			DeclaredWithdraws::<T>::remove(&signer);
-			T::Currency::unreserve(&signer, withdrawal.stake.into());
-			let _ = T::Currency::transfer(&signer, &who, withdrawal.stake.into(), AllowDeath);
-
-			ControllerToSigner::<T>::remove(&who);
-			SignerToController::<T>::remove(&signer);
-
-			Self::deposit_event(Event::StakeReclaimed(signer, withdrawal.stake));
-			Ok(().into())
-		}
-
-		#[pallet::weight(10_000)]
-		pub fn submit_price(
-			origin: OriginFor<T>,
-			price: u64,
-			asset_id: u64,
-		) -> DispatchResultWithPostInfo {
-			log::info!("inside submit {:#?}, {:#?}", asset_id, price);
-			let who = ensure_signed(origin)?;
-			let author_stake = OracleStake::<T>::get(&who).unwrap_or_else(Zero::zero);
-			ensure!(Requested::<T>::get(asset_id), Error::<T>::PriceNotRequested);
-			ensure!(author_stake >= T::MinStake::get(), Error::<T>::NotEnoughStake);
-
-			let set_price = PrePrice {
-				price,
-				block: frame_system::Pallet::<T>::block_number(),
-				who: who.clone(),
-			};
-			log::info!("inside submit 2 {:#?}, {:#?}", set_price, asset_id);
-			PrePrices::<T>::try_mutate(asset_id, |current_prices| -> DispatchResult {
-				if current_prices.into_iter().any(|candidate| candidate.who == who) {
-					Err(Error::<T>::AlreadySubmitted)?
-				}
-				if current_prices.len() as u64 >= AssetsInfo::<T>::get(asset_id).max_answers {
-					Err(Error::<T>::MaxPrices)?
-				}
-				current_prices.push(set_price);
-				Ok(())
-			})?;
-			Self::deposit_event(Event::PriceSubmitted(who, asset_id, price));
-			Ok(().into())
-		}
-	}
-
-	/// Payload used by this example crate to hold price
-	/// data required to submit a transaction.
-	#[derive(Encode, Decode, Clone, PartialEq, Eq, RuntimeDebug)]
-	pub struct PricePayload<Public, BlockNumber> {
-		block_number: BlockNumber,
-		price: u32,
-		public: Public,
-	}
-
-	impl<T: SigningTypes> SignedPayload<T> for PricePayload<T::Public, T::BlockNumber> {
-		fn public(&self) -> T::Public {
-			self.public.clone()
-		}
-	}
-
-	impl<T: Config> Pallet<T> {
-		pub fn do_add_stake(
-			who: T::AccountId,
-			signer: T::AccountId,
-			stake: BalanceOf<T>,
-		) -> DispatchResult {
-			T::Currency::transfer(&who, &signer, stake, KeepAlive)?;
-			T::Currency::reserve(&signer, stake.into())?;
-			let amount_staked = Self::oracle_stake(signer.clone()).unwrap_or(0u32.into()) + stake; // TODO maybe use checked add?
-			OracleStake::<T>::insert(&signer, amount_staked);
-			Self::deposit_event(Event::StakeAdded(signer, stake, amount_staked));
-			Ok(())
-		}
-
-		pub fn handle_payout(
-			pre_prices: &Vec<PrePrice<T::BlockNumber, T::AccountId>>,
-			price: u64,
-			asset_id: u64,
-		) {
-			// TODO only take prices up to max prices
-			for answer in pre_prices {
-				let accuracy: Percent;
-				if answer.price < price {
-					accuracy = PerThing::from_rational(answer.price, price);
-				} else {
-					let adjusted_number = price.saturating_sub(answer.price - price);
-					accuracy = PerThing::from_rational(adjusted_number, price);
-				}
-				let min_accuracy = AssetsInfo::<T>::get(asset_id).threshold;
-				if accuracy < min_accuracy {
-					let slash_amount = T::SlashAmount::get();
-					let try_slash = T::Currency::can_slash(&answer.who, slash_amount);
-					if !try_slash {
-						log::warn!("Failed to slash {:?}", answer.who);
-					}
-					T::Currency::slash(&answer.who, slash_amount);
-					Self::deposit_event(Event::UserSlashed(
-						answer.who.clone(),
-						asset_id,
-						slash_amount,
-					));
-				} else {
-					let reward_amount = T::RewardAmount::get();
-					let controller =
-						SignerToController::<T>::get(&answer.who).unwrap_or(answer.who.clone());
-					// TODO: since inlflationary, burn a portion of tx fees of the chain to account
-					// for this
-					let _ = T::Currency::deposit_into_existing(&controller, reward_amount);
-					Self::deposit_event(Event::UserRewarded(
-						answer.who.clone(),
-						asset_id,
-						reward_amount,
-					));
-				}
-			}
-		}
-		pub fn do_request_price(who: &T::AccountId, asset_id: u64) -> DispatchResult {
-			ensure!(
-				AssetsInfo::<T>::get(asset_id).threshold != Percent::from_percent(0),
-				Error::<T>::InvalidAssetId
-			);
-			if !Self::requested(asset_id) {
-				ensure!(
-					T::Currency::can_slash(who, T::RequestCost::get()),
-					Error::<T>::NotEnoughFunds
-				);
-				T::Currency::slash(who, T::RequestCost::get());
-				RequestedId::<T>::mutate(asset_id, |request_id| *request_id += 1);
-				Requested::<T>::insert(asset_id, true);
-			}
-			Self::deposit_event(Event::PriceRequested(who.clone(), asset_id));
-			Ok(())
-		}
-
-		pub fn prune_old(
-			mut pre_pruned_prices: Vec<PrePrice<T::BlockNumber, T::AccountId>>,
-			block: T::BlockNumber,
-		) -> Vec<PrePrice<T::BlockNumber, T::AccountId>> {
-			let stale_block = block.saturating_sub(T::StalePrice::get());
-			if pre_pruned_prices.len() == 0 || pre_pruned_prices[0].block >= stale_block {
-				pre_pruned_prices
-			} else {
-				let pruned_price = loop {
-					if pre_pruned_prices.len() == 0 {
-						break pre_pruned_prices
-					}
-					if pre_pruned_prices[0].block >= stale_block {
-						break pre_pruned_prices
-					} else {
-						Self::deposit_event(Event::AnswerPruned(
-							pre_pruned_prices[0].who.clone(),
-							pre_pruned_prices[0].price,
-						));
-						pre_pruned_prices.remove(0);
-					}
-				};
-				pruned_price
-			}
-		}
-
-		pub fn get_median_price(prices: &Vec<PrePrice<T::BlockNumber, T::AccountId>>) -> u64 {
-			let mut numbers: Vec<u64> =
-				prices.iter().map(|current_prices| current_prices.price).collect();
-			numbers.sort();
-			let mid = numbers.len() / 2;
-			// TODO maybe check length
-			numbers[mid]
-		}
-
-		pub fn check_requests() {
-			for (i, _) in AssetsInfo::<T>::iter() {
-				if Requested::<T>::get(i) {
-					let _ = Self::fetch_price_and_send_signed(&i);
-				}
-			}
-		}
-
-		pub fn fetch_price_and_send_signed(price_id: &u64) -> Result<(), &'static str> {
-			let signer = Signer::<T, T::AuthorityId>::all_accounts();
-			log::info!("signer");
-			if !signer.can_sign() {
-				log::info!("no signer");
-				return Err(
-					"No local accounts available. Consider adding one via `author_insertKey` RPC.",
-				)?
-			}
-			// Make an external HTTP request to fetch the current price.
-			// Note this call will block until response is received.
-			let price = Self::fetch_price(&price_id).map_err(|_| "Failed to fetch price")?;
-			log::info!("price {:#?}", price);
-
-			// Using `send_signed_transaction` associated type we create and submit a transaction
-			// representing the call, we've just created.
-			// Submit signed will return a vector of results for all accounts that were found in the
-			// local keystore with expected `KEY_TYPE`.
-			let results = signer.send_signed_transaction(|_account| {
-				// Received price is wrapped into a call to `submit_price` public function of this
-				// pallet. This means that the transaction, when executed, will simply call that
-				// function passing `price` as an argument.
-				Call::submit_price(price, *price_id)
-			});
-
-			for (acc, res) in &results {
-				match res {
-					Ok(()) => log::info!("[{:?}] Submitted price of {} cents", acc.id, price),
-					Err(e) => log::error!("[{:?}] Failed to submit transaction: {:?}", acc.id, e),
-				}
-			}
-
-			Ok(())
-		}
-
-		pub fn fetch_price(price_id: &u64) -> Result<u64, http::Error> {
-			// We want to keep the offchain worker execution time reasonable, so we set a hard-coded
-			// deadline to 2s to complete the external call.
-			// You can also wait idefinitely for the response, however you may still get a timeout
-			// coming from the host machine.
-			let deadline = sp_io::offchain::timestamp().add(Duration::from_millis(2_000));
-			// Initiate an external HTTP GET request.
-			// This is using high-level wrappers from `sp_runtime`, for the low-level calls that
-			// you can find in `sp_io`. The API is trying to be similar to `reqwest`, but
-			// since we are running in a custom WASM execution environment we can't simply
-			// import the library here.]
-
-			let kind = sp_core::offchain::StorageKind::PERSISTENT;
-			let from_local = sp_io::offchain::local_storage_get(kind, b"ocw-url")
-				.unwrap_or(b"http://localhost:3001/price/".to_vec());
-			let base = str::from_utf8(&from_local).unwrap_or("http://localhost:3001/price/");
-			let string_id = serde_json::to_string(&price_id).map_err(|_| http::Error::IoError)?;
-			let request_id = RequestedId::<T>::get(&price_id);
-			let string_request_id =
-				serde_json::to_string(&request_id).map_err(|_| http::Error::IoError)?;
-			let url = base.to_owned() + &string_id + "/" + &string_request_id;
-			let request = http::Request::get(&url);
-
-			log::info!("request incoming {:#?}", request);
-
-			// We set the deadline for sending of the request, note that awaiting response can
-			// have a separate deadline. Next we send the request, before that it's also possible
-			// to alter request headers or stream body content in case of non-GET requests.
-			let pending = request.deadline(deadline).send().map_err(|_| http::Error::IoError)?;
-
-			// The request is already being processed by the host, we are free to do anything
-			// else in the worker (we can send multiple concurrent requests too).
-			// At some point however we probably want to check the response though,
-			// so we can block current thread and wait for it to finish.
-			// Note that since the request is being driven by the host, we don't have to wait
-			// for the request to have it complete, we will just not read the response.
-			let response =
-				pending.try_wait(deadline).map_err(|_| http::Error::DeadlineReached)??;
-			// Let's check the status code before we proceed to reading the response.
-			if response.code != 200 {
-				log::warn!("Unexpected status code: {}", response.code);
-				return Err(http::Error::Unknown)
-			}
-
-			// Next we want to fully read the response body and collect it to a vector of bytes.
-			// Note that the return object allows you to read the body in chunks as well
-			// with a way to control the deadline.
-			let body = response.body().collect::<Vec<u8>>();
-
-			// Create a str slice from the body.
-			let body_str = sp_std::str::from_utf8(&body).map_err(|_| {
-				log::warn!("No UTF8 body");
-				http::Error::Unknown
-			})?;
-
-			let price = match Self::parse_price(body_str, &string_id) {
-				Some(price) => Ok(price),
-				None => {
-					log::warn!("Unable to extract price from the response: {:?}", body_str);
-					Err(http::Error::Unknown)
-				},
-			}?;
-
-			log::warn!("Got price: {} cents", price);
-
-			Ok(price)
-		}
-
-		pub fn parse_price(price_str: &str, asset_id: &str) -> Option<u64> {
-			let val = lite_json::parse_json(price_str);
-			let price = match val.ok()? {
-				JsonValue::Object(obj) => {
-					let (_, v) =
-						obj.into_iter().find(|(k, _)| k.iter().copied().eq(asset_id.chars()))?;
-					match v {
-						JsonValue::Number(number) => number,
-						_ => return None,
-					}
-				},
-				_ => return None,
-			};
-			Some(price.integer as u64)
-		}
-	}
->>>>>>> 2d04cb02
 }