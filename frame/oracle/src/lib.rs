#![cfg_attr(not(feature = "std"), no_std)]

/// Edit this file to define custom logic or remove it if it is not needed.
/// Learn more about FRAME and the core library of Substrate FRAME pallets:
/// <https://substrate.dev/docs/en/knowledgebase/runtime/frame>
pub use pallet::*;

#[cfg(test)]
mod mock;

#[cfg(test)]
mod tests;

#[cfg(feature = "runtime-benchmarks")]
mod benchmarking;
pub mod weights;

#[frame_support::pallet]
pub mod pallet {
	use composable_traits::oracle::Oracle;
	use frame_support::{
		dispatch::{DispatchResult, DispatchResultWithPostInfo, Vec},
		pallet_prelude::*,
		traits::{
			Currency, EnsureOrigin,
			ExistenceRequirement::{AllowDeath, KeepAlive},
			ReservableCurrency,
		},
	};

	use frame_system::{
		offchain::{
			AppCrypto, CreateSignedTransaction, SendSignedTransaction, SignedPayload, Signer,
			SigningTypes,
		},
		pallet_prelude::*,
		Config as SystemConfig,
	};
	use lite_json::json::JsonValue;
	use sp_core::crypto::KeyTypeId;
	use sp_runtime::{
		offchain::{http, Duration},
		traits::{Saturating, Zero},
		PerThing, Percent, RuntimeDebug,
	};
	use sp_std::{borrow::ToOwned, str, vec};

	pub const KEY_TYPE: KeyTypeId = KeyTypeId(*b"orac");
	pub use crate::weights::WeightInfo;
	type AssetId = u64;
	type PriceValue = u64;

	pub mod crypto {
		use super::KEY_TYPE;
		use sp_core::sr25519::Signature as Sr25519Signature;
		use sp_runtime::{
			app_crypto::{app_crypto, sr25519},
			traits::Verify,
			MultiSignature, MultiSigner,
		};
		app_crypto!(sr25519, KEY_TYPE);

		pub struct TestAuthId;
		// implemented for ocw-runtime
		impl frame_system::offchain::AppCrypto<MultiSigner, MultiSignature> for TestAuthId {
			type RuntimeAppPublic = Public;
			type GenericSignature = sp_core::sr25519::Signature;
			type GenericPublic = sp_core::sr25519::Public;
		}

		impl
			frame_system::offchain::AppCrypto<
				<Sr25519Signature as Verify>::Signer,
				Sr25519Signature,
			> for TestAuthId
		{
			type RuntimeAppPublic = Public;
			type GenericSignature = sp_core::sr25519::Signature;
			type GenericPublic = sp_core::sr25519::Public;
		}
	}

	#[pallet::config]
	pub trait Config: CreateSignedTransaction<Call<Self>> + frame_system::Config {
		type Event: From<Event<Self>> + IsType<<Self as frame_system::Config>::Event>;
		/// The currency mechanism.
		type Currency: ReservableCurrency<Self::AccountId>;
		type AuthorityId: AppCrypto<Self::Public, Self::Signature>;
		type MinStake: Get<BalanceOf<Self>>;
		type StakeLock: Get<Self::BlockNumber>;
		type StalePrice: Get<Self::BlockNumber>;
		type AddOracle: EnsureOrigin<Self::Origin>;
		type RequestCost: Get<BalanceOf<Self>>;
		type RewardAmount: Get<BalanceOf<Self>>;
		type SlashAmount: Get<BalanceOf<Self>>;
		type MaxAnswerBound: Get<u32>;
		type MaxAssetsCount: Get<u32>;
		/// The weight information of this pallet.
		type WeightInfo: WeightInfo;
	}

	#[derive(Encode, Decode, Default, Debug, PartialEq)]
	pub struct Withdraw<Balance, BlockNumber> {
		pub stake: Balance,
		pub unlock_block: BlockNumber,
	}

	#[derive(Encode, Decode, Clone, Copy, Default, Debug, PartialEq)]
	pub struct PrePrice<BlockNumber, AccountId> {
		pub price: u64,
		pub block: BlockNumber,
		pub who: AccountId,
	}

	#[derive(Encode, Decode, Default, Debug, PartialEq)]
	pub struct Price<BlockNumber> {
		pub price: PriceValue,
		pub block: BlockNumber,
	}

	#[derive(Encode, Decode, Default, Debug, PartialEq, Clone)]
	pub struct AssetInfo<Percent> {
		pub threshold: Percent,
		pub min_answers: u32,
		pub max_answers: u32,
	}

	type BalanceOf<T> =
		<<T as Config>::Currency as Currency<<T as SystemConfig>::AccountId>>::Balance;

	#[pallet::pallet]
	#[pallet::generate_store(pub(super) trait Store)]
	pub struct Pallet<T>(_);

	#[pallet::storage]
	#[pallet::getter(fn assets_count)]
	pub type AssetsCount<T: Config> = StorageValue<_, u32, ValueQuery>;

	#[pallet::storage]
	#[pallet::getter(fn signer_to_controller)]
	pub type SignerToController<T: Config> =
		StorageMap<_, Blake2_128Concat, T::AccountId, T::AccountId, OptionQuery>;

	#[pallet::storage]
	#[pallet::getter(fn controller_to_signer)]
	pub type ControllerToSigner<T: Config> =
		StorageMap<_, Blake2_128Concat, T::AccountId, T::AccountId, OptionQuery>;

	#[pallet::storage]
	#[pallet::getter(fn declared_withdraws)]
	pub type DeclaredWithdraws<T: Config> =
		StorageMap<_, Blake2_128Concat, T::AccountId, Withdraw<BalanceOf<T>, T::BlockNumber>>;

	#[pallet::storage]
	#[pallet::getter(fn oracle_stake)]
	pub type OracleStake<T: Config> = StorageMap<_, Blake2_128Concat, T::AccountId, BalanceOf<T>>;

	#[pallet::storage]
	#[pallet::getter(fn prices)]
	pub type Prices<T: Config> =
		StorageMap<_, Blake2_128Concat, u64, Price<T::BlockNumber>, ValueQuery>;

	#[pallet::storage]
	#[pallet::getter(fn pre_prices)]
	pub type PrePrices<T: Config> = StorageMap<
		_,
		Blake2_128Concat,
		u64,
		Vec<PrePrice<T::BlockNumber, T::AccountId>>,
		ValueQuery,
	>;

	#[pallet::storage]
	#[pallet::getter(fn accuracy_threshold)]
	pub type AssetsInfo<T: Config> =
		StorageMap<_, Blake2_128Concat, AssetId, AssetInfo<Percent>, ValueQuery>;

	#[pallet::storage]
	#[pallet::getter(fn requested)]
	pub type Requested<T: Config> = StorageMap<_, Blake2_128Concat, u64, bool, ValueQuery>;

	#[pallet::storage]
	#[pallet::getter(fn request_id)]
	pub type RequestedId<T: Config> = StorageMap<_, Blake2_128Concat, u64, u128, ValueQuery>;

	#[pallet::event]
	#[pallet::metadata(T::AccountId = "AccountId",  BalanceOf<T> = "Balance", T::BlockNumber = "BlockNumber", Percent = "Percent")]
	#[pallet::generate_deposit(pub(super) fn deposit_event)]
	pub enum Event<T: Config> {
		NewAsset(u128),
		AssetInfoChange(u64, Percent, u32, u32),
		PriceRequested(T::AccountId, u64),
		/// Who added it, the amount added and the total cumulative amount
		StakeAdded(T::AccountId, BalanceOf<T>, BalanceOf<T>),
		StakeRemoved(T::AccountId, BalanceOf<T>, T::BlockNumber),
		StakeReclaimed(T::AccountId, BalanceOf<T>),
		PriceSubmitted(T::AccountId, u64, u64),
		UserSlashed(T::AccountId, u64, BalanceOf<T>),
		UserRewarded(T::AccountId, u64, BalanceOf<T>),
		AnswerPruned(T::AccountId, u64),
	}

	#[pallet::error]
	pub enum Error<T> {
		Unknown,
		NoPermission,
		NoStake,
		StakeLocked,
		NotEnoughStake,
		NotEnoughFunds,
		InvalidAssetId,
		AlreadySubmitted,
		MaxPrices,
		PriceNotRequested,
		UnsetSigner,
		AlreadySet,
		UnsetController,
		ControllerUsed,
		SignerUsed,
		AvoidPanic,
		ExceedMaxAnswers,
		InvalidMinAnswers,
		MaxAnswersLessThanMinAnswers,
		ExceedThreshold,
		ExceedAssetsCount,
	}

	#[pallet::hooks]
	impl<T: Config> Hooks<BlockNumberFor<T>> for Pallet<T> {
		fn on_initialize(block: T::BlockNumber) -> Weight {
<<<<<<< HEAD
			for (asset_id, asset_info) in AssetsInfo::<T>::iter() {
				// TODO maybe add a check if price is requested, is less operations?
				let pre_pruned_prices = PrePrices::<T>::get(asset_id);
				let mut pre_prices = Vec::new();
				if pre_pruned_prices.len() as u64 >= asset_info.min_answers {
					pre_prices = Self::prune_old(pre_pruned_prices.clone(), block);
					PrePrices::<T>::insert(asset_id, pre_prices.clone());
				}
				if pre_prices.len() as u64 >= asset_info.min_answers {
					let mut slice = pre_prices;
					// check max answer
					if slice.len() as u64 > asset_info.max_answers {
						slice = slice[0..asset_info.max_answers as usize].to_vec();
					}
					let price = Self::get_median_price(&slice);
					let set_price = Price { price, block };
					Prices::<T>::insert(asset_id, set_price);
					Requested::<T>::insert(asset_id, false);
					PrePrices::<T>::remove(asset_id);
					Self::handle_payout(&slice, price, asset_id);
				}
			}
			0
=======
			Self::update_prices(block)
>>>>>>> 044bf423
		}

		fn offchain_worker(_block_number: T::BlockNumber) {
			log::info!("Hello World from offchain workers!");
			Self::check_requests();
		}
	}

	impl<T: Config> Oracle for Pallet<T> {
		type Balance = PriceValue;
		type AssetId = AssetId;
		type Timestamp = <T as frame_system::Config>::BlockNumber;

		fn get_price(of: Self::AssetId) -> Option<(Self::Balance, Self::Timestamp)> {
			match Prices::<T>::try_get(of) {
				Ok(price) => Some((price.price, price.block)),
				Err(()) => None,
			}
		}
	}

	#[pallet::call]
	impl<T: Config> Pallet<T> {
		#[pallet::weight(T::WeightInfo::add_asset_and_info())]
		pub fn add_asset_and_info(
			origin: OriginFor<T>,
			asset_id: AssetId,
			threshold: Percent,
			min_answers: u32,
			max_answers: u32,
		) -> DispatchResultWithPostInfo {
			T::AddOracle::ensure_origin(origin)?;
			ensure!(min_answers > 0, Error::<T>::InvalidMinAnswers);
			ensure!(max_answers >= min_answers, Error::<T>::MaxAnswersLessThanMinAnswers);
			ensure!(threshold < Percent::from_percent(100), Error::<T>::ExceedThreshold);
			ensure!(max_answers <= T::MaxAnswerBound::get(), Error::<T>::ExceedMaxAnswers);
			ensure!(
				AssetsCount::<T>::get() < T::MaxAssetsCount::get(),
				Error::<T>::ExceedAssetsCount
			);
			let asset_info = AssetInfo { threshold, min_answers, max_answers };
			AssetsInfo::<T>::insert(asset_id, asset_info);
			AssetsCount::<T>::mutate(|a| *a += 1);
			Self::deposit_event(Event::AssetInfoChange(
				asset_id,
				threshold,
				min_answers,
				max_answers,
			));
			Ok(().into())
		}

		#[pallet::weight(T::WeightInfo::request_price())]
		pub fn request_price(origin: OriginFor<T>, asset_id: u64) -> DispatchResultWithPostInfo {
			//TODO talk about the security and if this should be protected
			let who = ensure_signed(origin)?;
			Self::do_request_price(&who, asset_id)?;
			Ok(().into())
		}

		#[pallet::weight(T::WeightInfo::set_signer())]
		pub fn set_signer(
			origin: OriginFor<T>,
			signer: T::AccountId,
		) -> DispatchResultWithPostInfo {
			let who = ensure_signed(origin)?;
			let current_controller = ControllerToSigner::<T>::get(&who);
			let current_signer = SignerToController::<T>::get(&signer);

			ensure!(current_controller == None, Error::<T>::ControllerUsed);
			ensure!(current_signer == None, Error::<T>::SignerUsed);

			Self::do_add_stake(who.clone(), signer.clone(), T::MinStake::get())?;

			ControllerToSigner::<T>::insert(&who, signer.clone());
			SignerToController::<T>::insert(signer, who);

			Ok(().into())
		}

		#[pallet::weight(T::WeightInfo::add_stake())]
		pub fn add_stake(origin: OriginFor<T>, stake: BalanceOf<T>) -> DispatchResultWithPostInfo {
			let who = ensure_signed(origin)?;
			let signer = ControllerToSigner::<T>::get(&who).ok_or(Error::<T>::UnsetSigner)?;

			Self::do_add_stake(who, signer, stake)?;

			Ok(().into())
		}

		#[pallet::weight(T::WeightInfo::remove_stake())]
		pub fn remove_stake(origin: OriginFor<T>) -> DispatchResultWithPostInfo {
			let who = ensure_signed(origin)?;
			let signer = ControllerToSigner::<T>::get(&who).ok_or(Error::<T>::UnsetSigner)?;
			let block = frame_system::Pallet::<T>::block_number();
			let unlock_block = block + T::StakeLock::get(); //TODO check type of add
			let stake = Self::oracle_stake(signer.clone()).ok_or(Error::<T>::NoStake)?;
			let withdrawal = Withdraw { stake, unlock_block };
			OracleStake::<T>::remove(&signer);
			DeclaredWithdraws::<T>::insert(signer.clone(), withdrawal);
			Self::deposit_event(Event::StakeRemoved(signer, stake, unlock_block));
			Ok(().into())
		}

		#[pallet::weight(T::WeightInfo::reclaim_stake())]
		pub fn reclaim_stake(origin: OriginFor<T>) -> DispatchResultWithPostInfo {
			let who = ensure_signed(origin)?;
			let signer = ControllerToSigner::<T>::get(&who).ok_or(Error::<T>::UnsetSigner)?;
			let block = frame_system::Pallet::<T>::block_number();
			let withdrawal = DeclaredWithdraws::<T>::get(&signer).ok_or(Error::<T>::Unknown)?;
			ensure!(block > withdrawal.unlock_block, Error::<T>::StakeLocked);
			DeclaredWithdraws::<T>::remove(&signer);
			T::Currency::unreserve(&signer, withdrawal.stake.into());
			let _ = T::Currency::transfer(&signer, &who, withdrawal.stake.into(), AllowDeath);

			ControllerToSigner::<T>::remove(&who);
			SignerToController::<T>::remove(&signer);

			Self::deposit_event(Event::StakeReclaimed(signer, withdrawal.stake));
			Ok(().into())
		}

		#[pallet::weight(T::WeightInfo::submit_price(T::MaxAnswerBound::get()))]
		pub fn submit_price(
			origin: OriginFor<T>,
			price: u64,
			asset_id: u64,
		) -> DispatchResultWithPostInfo {
			log::info!("inside submit {:#?}, {:#?}", asset_id, price);
			let who = ensure_signed(origin)?;
			let author_stake = OracleStake::<T>::get(&who).unwrap_or_else(Zero::zero);
			ensure!(Requested::<T>::get(asset_id), Error::<T>::PriceNotRequested);
			ensure!(author_stake >= T::MinStake::get(), Error::<T>::NotEnoughStake);

			let set_price = PrePrice {
				price,
				block: frame_system::Pallet::<T>::block_number(),
				who: who.clone(),
			};
			log::info!("inside submit 2 {:#?}, {:#?}", set_price, asset_id);
			let current_count = PrePrices::<T>::try_mutate(
				asset_id,
				|current_prices| -> Result<usize, DispatchError> {
					// There can convert current_prices.len() to u32 safely
					// because current_prices.len() limited by u32
					// (type of AssetsInfo::<T>::get(asset_id).max_answers).
					if current_prices.len() as u32 >= AssetsInfo::<T>::get(asset_id).max_answers {
						Err(Error::<T>::MaxPrices)?
					}
					if current_prices.into_iter().any(|candidate| candidate.who == who) {
						Err(Error::<T>::AlreadySubmitted)?
					}
					current_prices.push(set_price);
					Ok(current_prices.len())
				},
			)?;
			Self::deposit_event(Event::PriceSubmitted(who, asset_id, price));
			Ok(Some(T::WeightInfo::submit_price(current_count as u32)).into())
		}
	}

	/// Payload used by this example crate to hold price
	/// data required to submit a transaction.
	#[derive(Encode, Decode, Clone, PartialEq, Eq, RuntimeDebug)]
	pub struct PricePayload<Public, BlockNumber> {
		block_number: BlockNumber,
		price: u32,
		public: Public,
	}

	impl<T: SigningTypes> SignedPayload<T> for PricePayload<T::Public, T::BlockNumber> {
		fn public(&self) -> T::Public {
			self.public.clone()
		}
	}

	impl<T: Config> Pallet<T> {
		pub fn do_add_stake(
			who: T::AccountId,
			signer: T::AccountId,
			stake: BalanceOf<T>,
		) -> DispatchResult {
			T::Currency::transfer(&who, &signer, stake, KeepAlive)?;
			T::Currency::reserve(&signer, stake.into())?;
			let amount_staked = Self::oracle_stake(signer.clone()).unwrap_or(0u32.into()) + stake; // TODO maybe use checked add?
			OracleStake::<T>::insert(&signer, amount_staked);
			Self::deposit_event(Event::StakeAdded(signer, stake, amount_staked));
			Ok(())
		}

		pub fn handle_payout(
			pre_prices: &Vec<PrePrice<T::BlockNumber, T::AccountId>>,
			price: PriceValue,
			asset_id: AssetId,
		) {
			// TODO only take prices up to max prices
			for answer in pre_prices {
				let accuracy: Percent;
				if answer.price < price {
					accuracy = PerThing::from_rational(answer.price, price);
				} else {
					let adjusted_number = price.saturating_sub(answer.price - price);
					accuracy = PerThing::from_rational(adjusted_number, price);
				}
				let min_accuracy = AssetsInfo::<T>::get(asset_id).threshold;
				if accuracy < min_accuracy {
					let slash_amount = T::SlashAmount::get();
					let try_slash = T::Currency::can_slash(&answer.who, slash_amount);
					if !try_slash {
						log::warn!("Failed to slash {:?}", answer.who);
					}
					T::Currency::slash(&answer.who, slash_amount);
					Self::deposit_event(Event::UserSlashed(
						answer.who.clone(),
						asset_id,
						slash_amount,
					));
				} else {
					let reward_amount = T::RewardAmount::get();
					let controller =
						SignerToController::<T>::get(&answer.who).unwrap_or(answer.who.clone());

					// TODO: since inlflationary, burn a portion of tx fees of the chain to account
					// for this
					let _ = T::Currency::deposit_into_existing(&controller, reward_amount);
					Self::deposit_event(Event::UserRewarded(
						answer.who.clone(),
						asset_id,
						reward_amount,
					));
				}
			}
		}

<<<<<<< HEAD
		pub fn do_request_price(who: &T::AccountId, asset_id: AssetId) -> DispatchResult {
			ensure!(
				AssetsInfo::<T>::get(asset_id).threshold != Percent::from_percent(0),
				Error::<T>::InvalidAssetId
			);
=======
		pub fn do_request_price(who: &T::AccountId, asset_id: u64) -> DispatchResult {
			ensure!(AssetsInfo::<T>::contains_key(asset_id), Error::<T>::InvalidAssetId);
>>>>>>> 044bf423
			if !Self::requested(asset_id) {
				ensure!(
					T::Currency::can_slash(who, T::RequestCost::get()),
					Error::<T>::NotEnoughFunds
				);
				T::Currency::slash(who, T::RequestCost::get());
				RequestedId::<T>::mutate(asset_id, |request_id| *request_id += 1);
				Requested::<T>::insert(asset_id, true);
			}
			Self::deposit_event(Event::PriceRequested(who.clone(), asset_id));
			Ok(())
		}

		pub fn update_prices(block: T::BlockNumber) -> Weight {
			let mut total_weight: Weight = Zero::zero();
			let one_read = T::DbWeight::get().reads(1);
			for (asset_id, asset_info) in AssetsInfo::<T>::iter() {
				total_weight += one_read;
				let (removed_pre_prices_len, pre_prices) =
					Self::update_pre_prices(asset_id, asset_info.clone(), block);
				total_weight += T::WeightInfo::update_pre_prices(removed_pre_prices_len as u32);
				let pre_prices_len = pre_prices.len();
				Self::update_price(asset_id, asset_info.clone(), block, pre_prices);
				total_weight += T::WeightInfo::update_price(pre_prices_len as u32);
			}
			total_weight
		}

		pub fn update_pre_prices(
			asset_id: u64,
			asset_info: AssetInfo<Percent>,
			block: T::BlockNumber,
		) -> (usize, Vec<PrePrice<T::BlockNumber, T::AccountId>>) {
			// TODO maybe add a check if price is requested, is less operations?
			let pre_pruned_prices = PrePrices::<T>::get(asset_id);
			let prev_pre_prices_len = pre_pruned_prices.len();
			let mut pre_prices = Vec::new();

			// There can convert pre_pruned_prices.len() to u32 safely
			// because pre_pruned_prices.len() limited by u32
			// (type of AssetsInfo::<T>::get(asset_id).max_answers).
			if pre_pruned_prices.len() as u32 >= asset_info.min_answers {
				let res = Self::prune_old_pre_prices(
					asset_info.clone(),
					pre_pruned_prices.clone(),
					block,
				);
				let staled_prices = res.0;
				pre_prices = res.1;
				for p in staled_prices {
					Self::deposit_event(Event::AnswerPruned(p.who.clone(), p.price));
				}
				PrePrices::<T>::insert(asset_id, pre_prices.clone());
			}

			(prev_pre_prices_len - pre_prices.len(), pre_prices)
		}

		pub fn update_price(
			asset_id: u64,
			asset_info: AssetInfo<Percent>,
			block: T::BlockNumber,
			pre_prices: Vec<PrePrice<T::BlockNumber, T::AccountId>>,
		) {
			// There can convert pre_prices.len() to u32 safely
			// because pre_prices.len() limited by u32
			// (type of AssetsInfo::<T>::get(asset_id).max_answers).
			if pre_prices.len() as u32 >= asset_info.min_answers {
				let price = Self::get_median_price(&pre_prices);
				Prices::<T>::insert(asset_id, Price { price, block });
				Requested::<T>::insert(asset_id, false);
				PrePrices::<T>::remove(asset_id);

				Self::handle_payout(&pre_prices, price, asset_id);
			}
		}

		pub fn prune_old_pre_prices(
			asset_info: AssetInfo<Percent>,
			mut pre_prices: Vec<PrePrice<T::BlockNumber, T::AccountId>>,
			block: T::BlockNumber,
		) -> (
			Vec<PrePrice<T::BlockNumber, T::AccountId>>,
			Vec<PrePrice<T::BlockNumber, T::AccountId>>,
		) {
			let stale_block = block.saturating_sub(T::StalePrice::get());
			let (staled_prices, mut fresh_prices) =
				match pre_prices.iter().position(|p| p.block >= stale_block) {
					Some(index) => {
						let fresh_prices = pre_prices.split_off(index);
						(pre_prices, fresh_prices)
					},
					None => (pre_prices, vec![]),
				};

			// check max answer
			if fresh_prices.len() as u32 > asset_info.max_answers {
				fresh_prices = fresh_prices[0..asset_info.max_answers as usize].to_vec();
			}

			(staled_prices, fresh_prices)
		}

		pub fn get_median_price(prices: &Vec<PrePrice<T::BlockNumber, T::AccountId>>) -> u64 {
			let mut numbers: Vec<u64> =
				prices.iter().map(|current_prices| current_prices.price).collect();
			numbers.sort();
			let mid = numbers.len() / 2;
			// TODO maybe check length
			numbers[mid]
		}

		pub fn check_requests() {
			for (i, _) in AssetsInfo::<T>::iter() {
				if Requested::<T>::get(i) {
					let _ = Self::fetch_price_and_send_signed(&i);
				}
			}
		}

		pub fn fetch_price_and_send_signed(price_id: &u64) -> Result<(), &'static str> {
			let signer = Signer::<T, T::AuthorityId>::all_accounts();
			log::info!("signer");
			if !signer.can_sign() {
				log::info!("no signer");
				return Err(
					"No local accounts available. Consider adding one via `author_insertKey` RPC.",
				)?
			}
			// Make an external HTTP request to fetch the current price.
			// Note this call will block until response is received.
			let price = Self::fetch_price(&price_id).map_err(|_| "Failed to fetch price")?;
			log::info!("price {:#?}", price);

			// Using `send_signed_transaction` associated type we create and submit a transaction
			// representing the call, we've just created.
			// Submit signed will return a vector of results for all accounts that were found in the
			// local keystore with expected `KEY_TYPE`.
			let results = signer.send_signed_transaction(|_account| {
				// Received price is wrapped into a call to `submit_price` public function of this
				// pallet. This means that the transaction, when executed, will simply call that
				// function passing `price` as an argument.
				Call::submit_price(price, *price_id)
			});

			for (acc, res) in &results {
				match res {
					Ok(()) => log::info!("[{:?}] Submitted price of {} cents", acc.id, price),
					Err(e) => log::error!("[{:?}] Failed to submit transaction: {:?}", acc.id, e),
				}
			}

			Ok(())
		}

		pub fn fetch_price(price_id: &u64) -> Result<u64, http::Error> {
			// We want to keep the offchain worker execution time reasonable, so we set a hard-coded
			// deadline to 2s to complete the external call.
			// You can also wait idefinitely for the response, however you may still get a timeout
			// coming from the host machine.
			let deadline = sp_io::offchain::timestamp().add(Duration::from_millis(2_000));
			// Initiate an external HTTP GET request.
			// This is using high-level wrappers from `sp_runtime`, for the low-level calls that
			// you can find in `sp_io`. The API is trying to be similar to `reqwest`, but
			// since we are running in a custom WASM execution environment we can't simply
			// import the library here.]

			let kind = sp_core::offchain::StorageKind::PERSISTENT;
			let from_local = sp_io::offchain::local_storage_get(kind, b"ocw-url")
				.unwrap_or(b"http://localhost:3001/price/".to_vec());
			let base = str::from_utf8(&from_local).unwrap_or("http://localhost:3001/price/");
			let string_id = serde_json::to_string(&price_id).map_err(|_| http::Error::IoError)?;
			let request_id = RequestedId::<T>::get(&price_id);
			let string_request_id =
				serde_json::to_string(&request_id).map_err(|_| http::Error::IoError)?;
			let url = base.to_owned() + &string_id + "/" + &string_request_id;
			let request = http::Request::get(&url);

			log::info!("request incoming {:#?}", request);

			// We set the deadline for sending of the request, note that awaiting response can
			// have a separate deadline. Next we send the request, before that it's also possible
			// to alter request headers or stream body content in case of non-GET requests.
			let pending = request.deadline(deadline).send().map_err(|_| http::Error::IoError)?;

			// The request is already being processed by the host, we are free to do anything
			// else in the worker (we can send multiple concurrent requests too).
			// At some point however we probably want to check the response though,
			// so we can block current thread and wait for it to finish.
			// Note that since the request is being driven by the host, we don't have to wait
			// for the request to have it complete, we will just not read the response.
			let response =
				pending.try_wait(deadline).map_err(|_| http::Error::DeadlineReached)??;
			// Let's check the status code before we proceed to reading the response.
			if response.code != 200 {
				log::warn!("Unexpected status code: {}", response.code);
				return Err(http::Error::Unknown)
			}

			// Next we want to fully read the response body and collect it to a vector of bytes.
			// Note that the return object allows you to read the body in chunks as well
			// with a way to control the deadline.
			let body = response.body().collect::<Vec<u8>>();

			// Create a str slice from the body.
			let body_str = sp_std::str::from_utf8(&body).map_err(|_| {
				log::warn!("No UTF8 body");
				http::Error::Unknown
			})?;

			let price = match Self::parse_price(body_str, &string_id) {
				Some(price) => Ok(price),
				None => {
					log::warn!("Unable to extract price from the response: {:?}", body_str);
					Err(http::Error::Unknown)
				},
			}?;

			log::warn!("Got price: {} cents", price);

			Ok(price)
		}

		pub fn parse_price(price_str: &str, asset_id: &str) -> Option<u64> {
			let val = lite_json::parse_json(price_str);
			let price = match val.ok()? {
				JsonValue::Object(obj) => {
					let (_, v) =
						obj.into_iter().find(|(k, _)| k.iter().copied().eq(asset_id.chars()))?;
					match v {
						JsonValue::Number(number) => number,
						_ => return None,
					}
				},
				_ => return None,
			};
			Some(price.integer as u64)
		}
	}
}<|MERGE_RESOLUTION|>--- conflicted
+++ resolved
@@ -228,33 +228,7 @@
 	#[pallet::hooks]
 	impl<T: Config> Hooks<BlockNumberFor<T>> for Pallet<T> {
 		fn on_initialize(block: T::BlockNumber) -> Weight {
-<<<<<<< HEAD
-			for (asset_id, asset_info) in AssetsInfo::<T>::iter() {
-				// TODO maybe add a check if price is requested, is less operations?
-				let pre_pruned_prices = PrePrices::<T>::get(asset_id);
-				let mut pre_prices = Vec::new();
-				if pre_pruned_prices.len() as u64 >= asset_info.min_answers {
-					pre_prices = Self::prune_old(pre_pruned_prices.clone(), block);
-					PrePrices::<T>::insert(asset_id, pre_prices.clone());
-				}
-				if pre_prices.len() as u64 >= asset_info.min_answers {
-					let mut slice = pre_prices;
-					// check max answer
-					if slice.len() as u64 > asset_info.max_answers {
-						slice = slice[0..asset_info.max_answers as usize].to_vec();
-					}
-					let price = Self::get_median_price(&slice);
-					let set_price = Price { price, block };
-					Prices::<T>::insert(asset_id, set_price);
-					Requested::<T>::insert(asset_id, false);
-					PrePrices::<T>::remove(asset_id);
-					Self::handle_payout(&slice, price, asset_id);
-				}
-			}
-			0
-=======
 			Self::update_prices(block)
->>>>>>> 044bf423
 		}
 
 		fn offchain_worker(_block_number: T::BlockNumber) {
@@ -489,16 +463,8 @@
 			}
 		}
 
-<<<<<<< HEAD
-		pub fn do_request_price(who: &T::AccountId, asset_id: AssetId) -> DispatchResult {
-			ensure!(
-				AssetsInfo::<T>::get(asset_id).threshold != Percent::from_percent(0),
-				Error::<T>::InvalidAssetId
-			);
-=======
 		pub fn do_request_price(who: &T::AccountId, asset_id: u64) -> DispatchResult {
 			ensure!(AssetsInfo::<T>::contains_key(asset_id), Error::<T>::InvalidAssetId);
->>>>>>> 044bf423
 			if !Self::requested(asset_id) {
 				ensure!(
 					T::Currency::can_slash(who, T::RequestCost::get()),
