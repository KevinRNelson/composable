//!

#![cfg_attr(not(feature = "std"), no_std)]
#![warn(
	bad_style,
	bare_trait_objects,
	const_err,
	improper_ctypes,
	non_shorthand_field_patterns,
	no_mangle_generic_items,
	overflowing_literals,
	path_statements,
	patterns_in_fns_without_body,
	private_in_public,
	unconditional_recursion,
	unused_allocation,
	unused_comparisons,
	unused_parens,
	while_true,
	trivial_casts,
	trivial_numeric_casts,
	unused_extern_crates
)]

pub use pallet::*;

#[cfg(test)]
mod mock;

#[cfg(test)]
mod tests;

#[frame_support::pallet]
pub mod pallet {

<<<<<<< HEAD
	use std::ops::Add;

	use codec::{Codec, EncodeLike, FullCodec};
	use composable_traits::{
		currency::CurrencyFactory,
		lending::{
			Lending, MarketConfig, MarketConfigInput, NormalizedCollateralFactor, Timestamp,
		},
		oracle::Oracle,
		rate_model::*,
		vault::{Deposit, FundsAvailability, StrategicVault, Vault, VaultConfig},
=======
	use codec::{Codec, FullCodec};
	use composable_traits::{
		lending::{Lending, MarketConfig, MarketConfigInput, Timestamp},
		oracle::Oracle,
		rate_model::*,
		vault::Vault,
>>>>>>> ff29d49f
	};
	use frame_support::{
		pallet_prelude::*,
		traits::{
<<<<<<< HEAD
			fungibles::{Inspect, InspectHold, Mutate, Transfer},
			tokens::{fungibles::MutateHold, DepositConsequence},
			Backing, UnixTime,
=======
			fungibles::{Mutate, Transfer},
			UnixTime,
>>>>>>> ff29d49f
		},
		PalletId,
	};
	use num_traits::{CheckedDiv, SaturatingSub};
	use sp_runtime::{
		traits::{
			AccountIdConversion, AtLeast32BitUnsigned, CheckedAdd, CheckedMul, CheckedSub, One,
			Zero,
		},
<<<<<<< HEAD
		ArithmeticError, FixedPointNumber, FixedPointOperand, FixedU128, Permill, Perquintill,
	};
	use sp_std::{convert::TryInto, fmt::Debug};
=======
		FixedPointNumber, FixedU128,
	};
	use sp_std::fmt::Debug;
>>>>>>> ff29d49f

	#[derive(Default, Copy, Clone, Encode, Decode)]
	#[repr(transparent)]
	pub struct MarketIndex(u32);

	impl MarketIndex {
		pub fn new(i: u32) -> Self {
			Self(i)
		}
	}

	pub const PALLET_ID: PalletId = PalletId(*b"Lending!");

	/// number like of hi bits, so that amount and balance calculations are don it it with high
	/// precision via fixed point
	/// while this is 128 bit, cannot support u128
	/// can support it if to use FixedU256
	type LiftedFixedBalance = FixedU128;

	#[pallet::config]
	pub trait Config: frame_system::Config {
		type Oracle: Oracle<AssetId = Self::AssetId, Balance = Self::Balance>;
		type VaultId: Clone + Codec + Debug + PartialEq + Default + Parameter;
		type Vault: StrategicVault<
			VaultId = Self::VaultId,
			AssetId = Self::AssetId,
			Balance = Self::Balance,
			AccountId = Self::AccountId,
		>;

		type CurrencyFactory: CurrencyFactory<Self::AssetId>;
		type AssetId: FullCodec
			+ Eq
			+ PartialEq
			+ Copy
			+ MaybeSerializeDeserialize
			+ Debug
			+ Default;
		type Balance: Default
			+ Parameter
			+ Codec
			+ Copy
			+ Ord
			+ CheckedAdd
			+ CheckedSub
			+ CheckedMul
			+ SaturatingSub
			+ AtLeast32BitUnsigned
			+ From<u64> // at least 64 bit
			+ Zero
			+ Into<LiftedFixedBalance> // integer part not more than bits in this
			+ Into<u128>; // cannot do From<u128>, until LiftedFixedBalance integer part is larger than 128 bit

		// actually there are 2 types of currencies:
		// 1. vault owned - can transfer, cannot mint
		// 2. market owned - debt token can be minted
		type Currency: Transfer<Self::AccountId, Balance = Self::Balance, AssetId = Self::AssetId>
			+ Mutate<Self::AccountId, Balance = Self::Balance, AssetId = Self::AssetId>
			+ MutateHold<Self::AccountId, Balance = Self::Balance, AssetId = Self::AssetId>
			+ InspectHold<Self::AccountId, Balance = Self::Balance, AssetId = Self::AssetId>;

		type UnixTime: UnixTime;
	}

	#[pallet::pallet]
	#[pallet::generate_store(pub(super) trait Store)]
	pub struct Pallet<T>(_);

	#[pallet::error]
	pub enum Error<T> {
		Overflow,
		Underflow,
		/// vault provided does not exist
		VaultNotFound,
		/// Only assets for which we can track price are supported
		AssetWithoutPrice,
		/// The market could not be found
		MarketDoesNotExist,
		CollateralDepositFailed,
		MarketCollateralWasNotDepositedByAccount,
		CollateralFactorIsLessOrEqualOne,
		MarketAndAccountPairNotFound,
		NotEnoughCollateralToBorrowAmount,
		CannotBorrowInCurrentLendingState,
		NotEnoughBorrowAsset,
	}

	/// Lending instances counter
	#[pallet::storage]
	#[pallet::getter(fn lending_count)]
	pub type LendingCount<T: Config> = StorageValue<_, MarketIndex, ValueQuery>;

	/// Indexed lending instances
	#[pallet::storage]
	#[pallet::getter(fn markets)]
	pub type Markets<T: Config> =
		StorageMap<_, Twox64Concat, MarketIndex, MarketConfig<T::VaultId>, ValueQuery>;

	/// Original debt values are on balances.
	/// Debt token allows to simplify some debt management and implementation of features
	#[pallet::storage]
	#[pallet::getter(fn debt_currencies)]

	pub type DebtMarkets<T: Config> =
		StorageMap<_, Twox64Concat, MarketIndex, T::AssetId, ValueQuery>;

	/// at which lending index account did borrowed.
	#[pallet::storage]
	#[pallet::getter(fn debt_index)]
	pub type DebtIndex<T: Config> = StorageDoubleMap<
		_,
		Twox64Concat,
		MarketIndex,
		Twox64Concat,
		T::AccountId,
		Ratio,
		ValueQuery,
	>;

	/// market borrow index
	#[pallet::storage]
	#[pallet::getter(fn borrow_index)]
	pub type BorrowIndex<T: Config> = StorageMap<_, Twox64Concat, MarketIndex, Ratio, ValueQuery>;

	/// (Market, Account) -> Collateral
	#[pallet::storage]
	#[pallet::getter(fn account_collateral)]
	pub type AccountCollateral<T: Config> = StorageDoubleMap<
		_,
		Blake2_128Concat,
		MarketIndex,
		Blake2_128Concat,
		T::AccountId,
		T::Balance,
		ValueQuery,
	>;

	/// The timestamp of the previous block or defaults to timestamp at genesis.
	/// TODO: should be updated in on_finalize() hook.
	#[pallet::storage]
	#[pallet::getter(fn last_block_timestamp)]
	pub type LastBlockTimestamp<T: Config> = StorageValue<_, Timestamp, ValueQuery>;

	impl<T: Config> Pallet<T> {
		pub fn account_id(market_id: &<Self as Lending>::MarketId) -> <Self as Lending>::AccountId {
			<Self as Lending>::account_id(market_id)
		}
	}

	impl<T: Config> Lending for Pallet<T> {
		/// we are operating only on vault types, so restricted by these
		type VaultId = <T::Vault as Vault>::VaultId;
		type AccountId = <T::Vault as Vault>::AccountId;
		type Balance = T::Balance;

		type MarketId = MarketIndex;

		type BlockNumber = T::BlockNumber;

		fn create(
			borrow_asset_vault: <T::Vault as Vault>::VaultId,
			collateral_asset_vault: <T::Vault as Vault>::VaultId,
			config_input: MarketConfigInput<Self::AccountId>,
		) -> Result<Self::MarketId, DispatchError> {
			ensure!(
				config_input.collateral_factor > 1.into(),
				Error::<T>::CollateralFactorIsLessOrEqualOne
			);
			let collateral_asset = T::Vault::asset_id(&collateral_asset_vault)?;
			let borrow_asset = T::Vault::asset_id(&borrow_asset_vault)?;

			<T::Oracle as Oracle>::get_price(&collateral_asset)
				.map_err(|_| Error::<T>::AssetWithoutPrice)?;
			<T::Oracle as Oracle>::get_price(&borrow_asset)
				.map_err(|_| Error::<T>::AssetWithoutPrice)?;

			LendingCount::<T>::try_mutate(|MarketIndex(previous_market_index)| {
				let market_index = {
					*previous_market_index += 1;
					MarketIndex(*previous_market_index)
				};

				let config = MarketConfig {
					borrow: borrow_asset_vault,
					collateral: collateral_asset_vault,
					reserve_factor: config_input.reserve_factor,
					collateral_factor: config_input.collateral_factor,
					interest_rate: InterestRateModel::default(),
				};

				let debt_asset_id = T::CurrencyFactory::create()?;
				DebtMarkets::<T>::insert(market_index, debt_asset_id);
				Markets::<T>::insert(market_index, config);

				Ok(market_index)
			})
		}

		fn account_id(market_id: &Self::MarketId) -> Self::AccountId {
			PALLET_ID.into_sub_account(market_id)
		}

		fn get_markets_for_borrow(borrow: Self::VaultId) -> Vec<Self::MarketId> {
			// allow to be slow until it becomes write transaction (not the case now and then)
			let mut markets = sp_std::vec![];
			for (index, market) in Markets::<T>::iter() {
				if market.borrow == borrow {
					markets.push(index);
				}
			}

			markets
		}

		fn get_all_markets() -> Vec<(Self::MarketId, MarketConfig<<T::Vault as Vault>::VaultId>)> {
			Markets::<T>::iter().map(|(index, config)| (index, config)).collect()
		}

		fn borrow(
			_market_id: &Self::MarketId,
			_debt_owner: &Self::AccountId,
			_amount_to_borrow: Self::Balance,
		) -> Result<(), DispatchError> {
			let market =
				Markets::<T>::try_get(market_id).map_err(|_| Error::<T>::MarketDoesNotExist)?;

			// how much account owes
			let borrower_balance_with_interest =
				Self::borrow_balance_current(market_id, debt_owner)?;
			let asset_id = <T::Vault as Vault>::asset_id(&market.borrow)?;
			let borrow_asset_price = <T::Oracle as Oracle>::get_price(&asset_id)?.0;
			let borrowed_normalized = borrower_balance_with_interest
				.checked_mul(&borrow_asset_price)
				.ok_or(Error::<T>::Overflow)?;

			// how much he can borrow total
			let borrow_limit = Self::get_borrow_limit(&market_id, debt_owner)?;

			let possible_borrow = borrow_limit
				.checked_sub(&borrowed_normalized)
				.ok_or(Error::<T>::NotEnoughCollateralToBorrowAmount)?;

			let account_id = Self::account_id(market_id);
			let can_withdraw = <T::Currency as Inspect<T::AccountId>>::reducible_balance(
				asset_id.clone(),
				&account_id,
				true,
			);
			match <T::Vault as StrategicVault>::available_funds(
				&market.borrow,
				&Self::account_id(&market_id),
			)? {
				FundsAvailability::Withdrawable(balance) => {
					<T::Vault as StrategicVault>::withdraw(
						&market.borrow,
						&account_id,
						possible_borrow,
					)?;
					ensure!(
						can_withdraw + balance >= possible_borrow,
						Error::<T>::NotEnoughBorrowAsset
					)
				}
				FundsAvailability::Depositable(_) => (),
				// TODO: decide when react and how to return fees back
				// https://mlabs-corp.slack.com/archives/C02CRQ9KW04/p1630662664380600?thread_ts=1630658877.363600&cid=C02CRQ9KW04
				FundsAvailability::MustLiquidate => {
					return Err(Error::<T>::CannotBorrowInCurrentLendingState.into())
				}
			}

			<T::Currency as Transfer<T::AccountId>>::transfer(
				asset_id.clone(),
				&Self::account_id(market_id),
				debt_owner,
				possible_borrow,
				true,
			)?;

			let market_index =
				BorrowIndex::<T>::try_get(market_id).map_err(|_| Error::<T>::MarketDoesNotExist)?;
			//ASK: storage or currency?
			//<T::DebtCurrency as Mutate<T::AccountId>>::mint_into(market_id.clone(), debt_owner, possible_borrow)?;
			let debt_asset_id = DebtMarkets::<T>::get(market_id);
			T::Currency::mint_into(debt_asset_id, debt_owner, possible_borrow)?;
			T::Currency::hold(debt_asset_id, debt_owner, possible_borrow)?;
			DebtIndex::<T>::insert(market_id, debt_owner, market_index);

			Ok(())
		}

		fn repay_borrow(
			_market_id: &Self::MarketId,
			_from: &Self::AccountId,
			_beneficiary: &Self::AccountId,
			_repay_amount: Self::Balance,
		) -> Result<(), DispatchError> {
			todo!()
		}

		fn total_borrows(market_id: &Self::MarketId) -> Result<Self::Balance, DispatchError> {
			let debt_asset_id = DebtMarkets::<T>::get(market_id);
			Ok(T::Currency::total_issuance(debt_asset_id))
		}

		fn total_cash(_pair: &Self::MarketId) -> Result<Self::Balance, DispatchError> {
			todo!()
		}

		fn total_reserves(_pair: &Self::MarketId) -> Result<Self::Balance, DispatchError> {
			todo!()
		}

<<<<<<< HEAD
		fn update_borrows(
			market_id: &Self::MarketId,
			delta_interest_rate: Rate,
		) -> Result<(), DispatchError> {
			// we maintain original borrow principals intact on hold,
			// but accrue total borrow balance by adding to market debt balance
			// when user pays loan back, we reduce marked accrued debt
			// so no need to loop over each account -> scales to millions of users
			let debt_asset_id = DebtMarkets::<T>::get(market_id);
			let total_debt = Self::total_borrows(market_id)?;
			let accrued_interest =
				T::Currency::balance(debt_asset_id, &Self::account_id(market_id));
			let total_borrows: FixedU128 =
				total_debt.checked_sub(&accrued_interest).ok_or(ArithmeticError::Overflow)?.into();
			let accrued = total_borrows
				.checked_mul(&delta_interest_rate)
				.and_then(|x| x.checked_mul_int(1u64))
				.ok_or(ArithmeticError::Overflow)?
				.into();
			T::Currency::mint_into(debt_asset_id, &Self::account_id(market_id), accrued);
=======
		fn update_borrows(market_id: &Self::MarketId) -> Result<(), DispatchError> {
			let active_debts = DebtPrincipals::<T>::iter_prefix(market_id);
			for (debt_owner, mut debt) in active_debts {
				// new_debt = (debt * market_borrow_index) / user_borrow_index
				let debt_fixed: LiftedFixedBalance = debt.into();
				let market_borrow_index = BorrowIndex::<T>::try_get(market_id)
					.map_err(|_| Error::<T>::MarketDoesNotExist)?;
				let user_borrow_index = DebtIndex::<T>::try_get(market_id, debt_owner)
					.map_err(|_| Error::<T>::MarketDoesNotExist)?;
				let new_debt = debt_fixed
					.checked_mul(&market_borrow_index)
					.and_then(|x| x.checked_div(&user_borrow_index))
					.and_then(|x| x.checked_mul_int(1u64))
					.ok_or(Error::<T>::Overflow)?;
				debt = new_debt.into();
			}
>>>>>>> ff29d49f
			Ok(())
		}

		fn update_reserves(
			_market_id: &Self::MarketId,
			_reserves: Self::Balance,
		) -> Result<(), DispatchError> {
			todo!()
		}

		fn calc_utilization_ratio(
			cash: &Self::Balance,
			borrows: &Self::Balance,
			reserves: &Self::Balance,
		) -> Result<Ratio, DispatchError> {
			// utilization ratio is 0 when there are no borrows
			if borrows.is_zero() {
				return Ok(Ratio::zero());
			}
			// utilizationRatio = totalBorrows / (totalCash + totalBorrows − totalReserves)
			let total: u128 = cash
				.checked_add(borrows)
				.and_then(|r| r.checked_sub(reserves))
				.ok_or(Error::<T>::Overflow)?
				.into();
			let borrows: u128 = (*borrows).into();
			let mut util_ratio = Ratio::saturating_from_rational(borrows, total);
			if util_ratio > Ratio::one() {
				util_ratio = Ratio::one();
			}
			Ok(util_ratio)
		}

		fn accrue_interest(market_id: &Self::MarketId) -> Result<(), DispatchError> {
			let total_borrows = Self::total_borrows(market_id)?;
			let total_cash = Self::total_cash(market_id)?;
			let total_reserves = Self::total_reserves(market_id)?;
			let utilization_ratio =
				Self::calc_utilization_ratio(&total_cash, &total_borrows, &total_reserves)?;
			let delta_time = T::UnixTime::now()
				.as_secs()
				.checked_sub(Self::last_block_timestamp())
				.ok_or(Error::<T>::Underflow)?;
			let market =
				Markets::<T>::try_get(market_id).map_err(|_| Error::<T>::MarketDoesNotExist)?;
			let borrow_rate = market.interest_rate.get_borrow_rate(utilization_ratio).unwrap();

			//update borrow_index
			let borrow_index =
				BorrowIndex::<T>::try_get(market_id).map_err(|_| Error::<T>::MarketDoesNotExist)?;
			let borrow_index_new = increment_index(borrow_rate, borrow_index, delta_time)
				.and_then(|r| r.checked_add(&borrow_index))
				.ok_or(Error::<T>::Overflow)?;
			// overwrite value
			BorrowIndex::<T>::insert(market_id, borrow_index_new);

			// update borrows
			Self::update_borrows(market_id)?;

			//TODO: update_reserves
			Ok(())
		}

		fn borrow_balance_current(
			market_id: &Self::MarketId,
			account: &Self::AccountId,
		) -> Result<Self::Balance, DispatchError> {
			<Self as Lending>::accrue_interest(market_id)?;
<<<<<<< HEAD
			let debt_asset_id = DebtMarkets::<T>::try_get(market_id)
				.map_err(|_| Error::<T>::MarketAndAccountPairNotFound)?;
			let principal = T::Currency::balance_on_hold(debt_asset_id, account);
			// If borrowBalance = 0 then borrow index is likely also 0.
			// Rather than failing the calculation with a division by 0, we immediately return 0 in
			// this case.
			if principal.is_zero() {
				return Ok(T::Balance::zero());
			}

			let account_interest_index = DebtIndex::<T>::try_get(market_id, account)
				.map_err(|_| Error::<T>::MarketAndAccountPairNotFound)?;
			let market_interest_index =
				BorrowIndex::<T>::try_get(market_id).map_err(|_| Error::<T>::MarketDoesNotExist)?;

			let principal: LiftedFixedBalance = principal.into();

			let balance = principal
				.checked_mul(&market_interest_index)
				.and_then(|from_start_total| from_start_total.checked_div(&account_interest_index))
				.and_then(|x| x.checked_mul_int(1u64))
				.ok_or(Error::<T>::Overflow)?;
			Ok(balance.into())
=======
			DebtPrincipals::<T>::try_get(market_id, account)
				.map_err(|_| Error::<T>::MarketAndAccountPairNotFound.into())
>>>>>>> ff29d49f
		}

		fn collateral_of_account(
			_market_id: &Self::MarketId,
			_account: &Self::AccountId,
		) -> Result<Self::Balance, DispatchError> {
			todo!()
		}

		fn collateral_required(
			_market_id: &Self::MarketId,
			_borrow_amount: Self::Balance,
		) -> Result<Self::Balance, DispatchError> {
			todo!()
		}

		fn get_borrow_limit(
			market_id: &Self::MarketId,
			account: &Self::AccountId,
		) -> Result<Self::Balance, DispatchError> {
			let config =
				Markets::<T>::try_get(market_id).map_err(|_| Error::<T>::MarketDoesNotExist)?;

			let collateral_balance = AccountCollateral::<T>::try_get(market_id, account)
				.map_err(|_| Error::<T>::MarketCollateralWasNotDepositedByAccount)?;
			let underlying_collateral_balance: LiftedFixedBalance =
				<T::Vault as Vault>::to_underlying_value(&config.collateral, collateral_balance)?
					.into();
			let collateral_asset_id = <T::Vault as Vault>::asset_id(&config.collateral)?;
			let collateral_price: LiftedFixedBalance =
				<T::Oracle as Oracle>::get_price(&collateral_asset_id)?.0.into();

			let normalized_limit = underlying_collateral_balance
				.checked_mul(&collateral_price)
				.and_then(|collateral_normalized| {
					collateral_normalized.checked_div(&config.collateral_factor)
				})
				.and_then(|borrow_normalized| borrow_normalized.checked_mul_int(1u64))
				.ok_or(Error::<T>::Overflow)?;

			Ok(normalized_limit.into())
		}

		fn deposit_collateral(
			market_id: &Self::MarketId,
			from: &Self::AccountId,
			amount: Self::Balance,
		) -> Result<(), DispatchError> {
			let market =
				Markets::<T>::try_get(market_id).map_err(|_| Error::<T>::MarketDoesNotExist)?;
			let collateral_lp_id = T::Vault::lp_asset_id(&market.collateral)?;
			T::Currency::transfer(
				collateral_lp_id,
				from,
				&Self::account_id(market_id),
				amount,
				true,
			)
			.map_err(|_| Error::<T>::CollateralDepositFailed)?;
			AccountCollateral::<T>::try_mutate(market_id, from, |collateral_balance| {
				let new_collateral_balance = *collateral_balance + amount;
				*collateral_balance = new_collateral_balance;
				Ok(())
			})
		}

		fn redeem(
			market_id: &Self::MarketId,
			account: &Self::AccountId,
			borrow_amount: Self::Balance,
		) -> Result<(), DispatchError> {
			todo!()
		}
	}
}<|MERGE_RESOLUTION|>--- conflicted
+++ resolved
@@ -33,38 +33,18 @@
 #[frame_support::pallet]
 pub mod pallet {
 
-<<<<<<< HEAD
-	use std::ops::Add;
-
-	use codec::{Codec, EncodeLike, FullCodec};
-	use composable_traits::{
-		currency::CurrencyFactory,
-		lending::{
-			Lending, MarketConfig, MarketConfigInput, NormalizedCollateralFactor, Timestamp,
-		},
-		oracle::Oracle,
-		rate_model::*,
-		vault::{Deposit, FundsAvailability, StrategicVault, Vault, VaultConfig},
-=======
 	use codec::{Codec, FullCodec};
 	use composable_traits::{
 		lending::{Lending, MarketConfig, MarketConfigInput, Timestamp},
 		oracle::Oracle,
 		rate_model::*,
 		vault::Vault,
->>>>>>> ff29d49f
 	};
 	use frame_support::{
 		pallet_prelude::*,
 		traits::{
-<<<<<<< HEAD
-			fungibles::{Inspect, InspectHold, Mutate, Transfer},
-			tokens::{fungibles::MutateHold, DepositConsequence},
-			Backing, UnixTime,
-=======
 			fungibles::{Mutate, Transfer},
 			UnixTime,
->>>>>>> ff29d49f
 		},
 		PalletId,
 	};
@@ -74,15 +54,9 @@
 			AccountIdConversion, AtLeast32BitUnsigned, CheckedAdd, CheckedMul, CheckedSub, One,
 			Zero,
 		},
-<<<<<<< HEAD
-		ArithmeticError, FixedPointNumber, FixedPointOperand, FixedU128, Permill, Perquintill,
-	};
-	use sp_std::{convert::TryInto, fmt::Debug};
-=======
 		FixedPointNumber, FixedU128,
 	};
 	use sp_std::fmt::Debug;
->>>>>>> ff29d49f
 
 	#[derive(Default, Copy, Clone, Encode, Decode)]
 	#[repr(transparent)]
@@ -396,7 +370,6 @@
 			todo!()
 		}
 
-<<<<<<< HEAD
 		fn update_borrows(
 			market_id: &Self::MarketId,
 			delta_interest_rate: Rate,
@@ -417,24 +390,6 @@
 				.ok_or(ArithmeticError::Overflow)?
 				.into();
 			T::Currency::mint_into(debt_asset_id, &Self::account_id(market_id), accrued);
-=======
-		fn update_borrows(market_id: &Self::MarketId) -> Result<(), DispatchError> {
-			let active_debts = DebtPrincipals::<T>::iter_prefix(market_id);
-			for (debt_owner, mut debt) in active_debts {
-				// new_debt = (debt * market_borrow_index) / user_borrow_index
-				let debt_fixed: LiftedFixedBalance = debt.into();
-				let market_borrow_index = BorrowIndex::<T>::try_get(market_id)
-					.map_err(|_| Error::<T>::MarketDoesNotExist)?;
-				let user_borrow_index = DebtIndex::<T>::try_get(market_id, debt_owner)
-					.map_err(|_| Error::<T>::MarketDoesNotExist)?;
-				let new_debt = debt_fixed
-					.checked_mul(&market_borrow_index)
-					.and_then(|x| x.checked_div(&user_borrow_index))
-					.and_then(|x| x.checked_mul_int(1u64))
-					.ok_or(Error::<T>::Overflow)?;
-				debt = new_debt.into();
-			}
->>>>>>> ff29d49f
 			Ok(())
 		}
 
@@ -503,7 +458,6 @@
 			account: &Self::AccountId,
 		) -> Result<Self::Balance, DispatchError> {
 			<Self as Lending>::accrue_interest(market_id)?;
-<<<<<<< HEAD
 			let debt_asset_id = DebtMarkets::<T>::try_get(market_id)
 				.map_err(|_| Error::<T>::MarketAndAccountPairNotFound)?;
 			let principal = T::Currency::balance_on_hold(debt_asset_id, account);
@@ -527,10 +481,6 @@
 				.and_then(|x| x.checked_mul_int(1u64))
 				.ok_or(Error::<T>::Overflow)?;
 			Ok(balance.into())
-=======
-			DebtPrincipals::<T>::try_get(market_id, account)
-				.map_err(|_| Error::<T>::MarketAndAccountPairNotFound.into())
->>>>>>> ff29d49f
 		}
 
 		fn collateral_of_account(
