//!

#![cfg_attr(not(feature = "std"), no_std)]
#![warn(
	bad_style,
	bare_trait_objects,
	const_err,
	improper_ctypes,
	non_shorthand_field_patterns,
	no_mangle_generic_items,
	overflowing_literals,
	path_statements,
	patterns_in_fns_without_body,
	private_in_public,
	unconditional_recursion,
	unused_allocation,
	unused_comparisons,
	unused_parens,
	while_true,
	trivial_casts,
	trivial_numeric_casts,
	unused_extern_crates
)]

<<<<<<< HEAD
pub use pallet::*;

mod rate_model;

#[cfg(test)]
mod mock;

#[cfg(test)]
mod tests;

=======
>>>>>>> 03529136
#[frame_support::pallet]
pub mod pallet {

	use codec::{Codec, EncodeLike, FullCodec};
	use composable_traits::{
		lending::{
			Lending, MarketConfig, MarketConfigInput, NormalizedCollateralFactor, Timestamp,
		},
		oracle::Oracle,
		rate_model::*,
		vault::{Deposit, Vault, VaultConfig},
	};
	use frame_support::{
		pallet_prelude::*,
		traits::{
			fungibles::{Inspect, Mutate, Transfer},
			tokens::{fungibles::MutateHold, DepositConsequence},
			Backing, UnixTime,
		},
		PalletId,
	};
	use frame_system::{ensure_signed, pallet_prelude::OriginFor, Config as SystemConfig};
	use num_traits::{Bounded, CheckedDiv, SaturatingSub};
	use sp_runtime::{
		helpers_128bit::multiply_by_rational,
		traits::{
			AccountIdConversion, AtLeast32BitUnsigned, CheckedAdd, CheckedConversion, CheckedMul,
			CheckedSub, Convert, Hash, One, Zero,
		},
		FixedPointNumber, FixedPointOperand, FixedU128, PerThing, Permill, Perquintill,
	};
	use sp_std::{convert::TryInto, fmt::Debug, ops::Mul};

	#[derive(Default, Copy, Clone, Encode, Decode)]
	#[repr(transparent)]
	pub struct MarketIndex(u32);

	impl MarketIndex {
		pub fn new(i: u32) -> Self {
			Self(i)
		}
	}

	pub const PALLET_ID: PalletId = PalletId(*b"Lending!");

	/// number like of hi bits, so that amount and balance calculations are don it it with high precision
	/// via fixed point
	/// while this is 128 bit, cannot support u128
	/// can support it if to use FixedU256
	type LiftedFixedBalance = FixedU128;

	#[pallet::config]
	pub trait Config: frame_system::Config {
		type Oracle: Oracle<AssetId = Self::AssetId, Balance = Self::Balance>;
		type VaultId: Clone + Codec + Debug + PartialEq + Default + Parameter;
		type Vault: Vault<VaultId = Self::VaultId, AssetId = Self::AssetId, Balance = Self::Balance>;
		type AssetId: FullCodec
			+ Eq
			+ PartialEq
			+ Copy
			+ MaybeSerializeDeserialize
			+ Debug
			+ Default;
		type Balance: Default
			+ Parameter
			+ Codec
			+ Copy
			+ Ord
			+ CheckedAdd
			+ CheckedSub
			+ CheckedMul
			+ SaturatingSub
			+ AtLeast32BitUnsigned
			+ From<u64> // at least 64 bit
			+ Zero
			+ Into<LiftedFixedBalance> // integer part not more than bits in this
			+ Into<u128>; // cannot do From<u128>, until LiftedFixedBalance integer part is larger than 128 bit

		type Currency: Transfer<Self::AccountId, Balance = Self::Balance, AssetId = Self::AssetId>
			+ Mutate<Self::AccountId, Balance = Self::Balance, AssetId = Self::AssetId>;

		type UnixTime: UnixTime;
	}

	#[pallet::pallet]
	#[pallet::generate_store(pub(super) trait Store)]
	pub struct Pallet<T>(_);

	#[pallet::error]
	pub enum Error<T> {
		Overflow,
		Underflow,
		/// vault provided does not exist
		VaultNotFound,
		/// Only assets for which we can track price are supported
		AssetWithoutPrice,
		/// The market could not be found
		MarketDoesNotExist,
		CollateralDepositFailed,
		MarketCollateralWasNotDepositedByAccount,
		CollateralFactorIsLessOrEqualOne,
		MarketAndAccountPairNotFound,
	}

	/// Lending instances counter
	#[pallet::storage]
	#[pallet::getter(fn lending_count)]
	pub type LendingCount<T: Config> = StorageValue<_, MarketIndex, ValueQuery>;

	/// Indexed lending instances
	#[pallet::storage]
	#[pallet::getter(fn markets)]
	pub type Markets<T: Config> =
		StorageMap<_, Twox64Concat, MarketIndex, MarketConfig<T::VaultId>, ValueQuery>;

	/// original debt values
	#[pallet::storage]
	#[pallet::getter(fn debt_principals)]
	pub type DebtPrincipals<T: Config> = StorageDoubleMap<
		_,
		Twox64Concat,
		MarketIndex,
		Twox64Concat,
		T::AccountId,
		T::Balance,
		ValueQuery,
	>;

	/// at which lending index account did borrowed.
	#[pallet::storage]
	#[pallet::getter(fn debt_index)]
	pub type DebtIndex<T: Config> = StorageDoubleMap<
		_,
		Twox64Concat,
		MarketIndex,
		Twox64Concat,
		T::AccountId,
		Ratio,
		ValueQuery,
	>;

	/// market borrow index
	#[pallet::storage]
	#[pallet::getter(fn borrow_index)]
	pub type BorrowIndex<T: Config> = StorageMap<_, Twox64Concat, MarketIndex, Ratio, ValueQuery>;

	/// (Market, Account) -> Collateral
	#[pallet::storage]
	#[pallet::getter(fn account_collateral)]
	pub type AccountCollateral<T: Config> = StorageDoubleMap<
		_,
		Blake2_128Concat,
		MarketIndex,
		Blake2_128Concat,
		T::AccountId,
		T::Balance,
		ValueQuery,
	>;

<<<<<<< HEAD
	impl<T: Config> Pallet<T> {
		pub fn account_id(market_id: &<Self as Lending>::MarketId) -> <Self as Lending>::AccountId {
			<Self as Lending>::account_id(market_id)
		}
	}
=======
	/// The timestamp of the previous block or defaults to timestamp at genesis.
	/// TODO: should be updated in on_finalize() hook.
	#[pallet::storage]
	#[pallet::getter(fn last_block_timestamp)]
	pub type LastBlockTimestamp<T: Config> = StorageValue<_, Timestamp, ValueQuery>;
>>>>>>> 03529136

	impl<T: Config> Lending for Pallet<T> {
		type VaultId = <T::Vault as Vault>::VaultId;

		type AccountId = T::AccountId;

		type MarketId = MarketIndex;

		type Balance = T::Balance;

		type BlockNumber = T::BlockNumber;

		fn create_or_update(
			borrow_asset_vault: <T::Vault as Vault>::VaultId,
			collateral_asset_vault: <T::Vault as Vault>::VaultId,
			config_input: MarketConfigInput<Self::AccountId>,
		) -> Result<(), DispatchError> {
			ensure!(
				config_input.collateral_factor > 1.into(),
				Error::<T>::CollateralFactorIsLessOrEqualOne
			);
			let collateral_asset = T::Vault::asset_id(&collateral_asset_vault)?;
			let borrow_asset = T::Vault::asset_id(&borrow_asset_vault)?;

			<T::Oracle as Oracle>::get_price(&collateral_asset)
				.map_err(|_| Error::<T>::AssetWithoutPrice)?;
			<T::Oracle as Oracle>::get_price(&borrow_asset)
				.map_err(|_| Error::<T>::AssetWithoutPrice)?;

			LendingCount::<T>::try_mutate(|MarketIndex(previous_lending_index)| {
				let lending_index = {
					*previous_lending_index += 1;
					MarketIndex(*previous_lending_index)
				};

				let config = MarketConfig {
					borrow: borrow_asset_vault,
					collateral: collateral_asset_vault,
					reserve_factor: config_input.reserve_factor,
					collateral_factor: config_input.collateral_factor,
					interest_rate: InterestRateModel::default(),
				};

				Markets::<T>::insert(lending_index, config);

				Ok(())
			})
		}

		fn account_id(market_id: &Self::MarketId) -> Self::AccountId {
			PALLET_ID.into_sub_account(market_id)
		}

		fn get_markets_for_borrow(borrow: Self::VaultId) -> Vec<Self::MarketId> {
			// allow to be slow until it becomes write transaction (not the case now and then)
			let mut markets = sp_std::vec![];
			for (index, market) in Markets::<T>::iter() {
				if market.borrow == borrow {
					markets.push(index);
				}
			}

			markets
		}

		fn get_all_markets() -> Vec<(Self::MarketId, MarketConfig<<T::Vault as Vault>::VaultId>)> {
			Markets::<T>::iter().map(|(index, config)| (index, config)).collect()
		}

		fn borrow(
			_market_id: &Self::MarketId,
			_debt_owner: &Self::AccountId,
			_amount_to_borrow: Self::Balance,
		) -> Result<(), DispatchError> {
			todo!()
		}

		fn repay_borrow(
			_market_id: &Self::MarketId,
			_from: &Self::AccountId,
			_beneficiary: &Self::AccountId,
			_repay_amount: Self::Balance,
		) -> Result<(), DispatchError> {
			todo!()
		}

		fn total_borrows(_market_id: &Self::MarketId) -> Result<Self::Balance, DispatchError> {
			todo!()
		}

<<<<<<< HEAD
		fn accrue_interest(_market_id: &Self::MarketId) -> Result<(), DispatchError> {
=======
		fn total_cash(pair: &Self::MarketId) -> Result<Self::Balance, DispatchError> {
			todo!()
		}

		fn total_reserves(pair: &Self::MarketId) -> Result<Self::Balance, DispatchError> {
			todo!()
		}

		fn update_borrows(
			market_id: &Self::MarketId,
			borrows: Self::Balance,
		) -> Result<(), DispatchError> {
			todo!()
		}

		fn update_reserves(
			market_id: &Self::MarketId,
			reserves: Self::Balance,
		) -> Result<(), DispatchError> {
>>>>>>> 03529136
			todo!()
		}

		fn update_borrow_index(
			market_id: &Self::MarketId,
			borrow_index: sp_runtime::FixedU128,
		) -> Result<(), DispatchError> {
			todo!()
		}

		fn calc_utilization_ratio(
			cash: &Self::Balance,
			borrows: &Self::Balance,
			reserves: &Self::Balance,
		) -> Result<Ratio, DispatchError> {
			// utilization ratio is 0 when there are no borrows
			if borrows.is_zero() {
				return Ok(Ratio::zero());
			}
			// utilizationRatio = totalBorrows / (totalCash + totalBorrows − totalReserves)
			let total: u128 = cash
				.checked_add(borrows)
				.and_then(|r| r.checked_sub(reserves))
				.ok_or(Error::<T>::Overflow)?
				.into();
			let borrows: u128 = (*borrows).into();
			let mut util_ratio = Ratio::saturating_from_rational(borrows, total);
			if util_ratio > Ratio::one() {
				util_ratio = Ratio::one();
			}
			Ok(util_ratio)
		}

		fn accrue_interest(market_id: &Self::MarketId) -> Result<(), DispatchError> {
			let total_borrows = Self::total_borrows(market_id)?;
			let total_cash = Self::total_cash(market_id)?;
			let total_reserves = Self::total_reserves(market_id)?;
			let util = Self::calc_utilization_ratio(&total_cash, &total_borrows, &total_reserves)?;
			let delta_time = T::UnixTime::now()
				.as_secs()
				.checked_sub(Self::last_block_timestamp())
				.ok_or(Error::<T>::Underflow)?;
			let market =
				Markets::<T>::try_get(market_id).map_err(|_| Error::<T>::MarketDoesNotExist)?;
			let borrow_rate = market.interest_rate.get_borrow_rate(util).unwrap();
			let interest_accumulated: u128 = composable_traits::rate_model::accrued_interest(
				borrow_rate,
				total_borrows.into(),
				delta_time,
			)
			.ok_or(Error::<T>::Overflow)?
			.try_into()
			.map_err(|_| Error::<T>::Overflow)?;
			let total_borrows_new = interest_accumulated
				.checked_add(total_borrows.into())
				.ok_or(Error::<T>::Overflow)?;
			let total_reserves_new = market
				.reserve_factor
				.mul_floor(interest_accumulated)
				.checked_add(total_reserves.into())
				.ok_or(Error::<T>::Overflow)?;
			let borrow_index =
				BorrowIndex::<T>::try_get(market_id).map_err(|_| Error::<T>::MarketDoesNotExist)?;
			let borrow_index_new = increment_index(borrow_rate, borrow_index, delta_time)
				.and_then(|r| r.checked_add(&borrow_index))
				.ok_or(Error::<T>::Overflow)?;
			let total_borrows_new: u64 =
				total_borrows_new.try_into().map_err(|_| Error::<T>::Overflow)?;
			let total_reserves_new: u64 =
				total_borrows_new.try_into().map_err(|_| Error::<T>::Overflow)?;
			Self::update_borrows(market_id, Self::Balance::from(total_borrows_new))?;
			Self::update_reserves(market_id, Self::Balance::from(total_reserves_new))?;
			Self::update_borrow_index(market_id, borrow_index_new)?;
			Ok(())
		}

		fn borrow_balance_current(
			_market_id: &Self::MarketId,
			_account: &Self::AccountId,
		) -> Result<Self::Balance, DispatchError> {
			<Self as Lending>::accrue_interest(market_id)?;
			let principal = DebtPrincipals::<T>::try_get(market_id, account)
				.map_err(|_| Error::<T>::MarketAndAccountPairNotFound)?;
			// If borrowBalance = 0 then borrow index is likely also 0.
			// Rather than failing the calculation with a division by 0, we immediately return 0 in this case.
			if principal.is_zero() {
				return Ok(T::Balance::zero());
			}

			let account_interest_index = DebtIndex::<T>::try_get(market_id, account)
				.map_err(|_| Error::<T>::MarketAndAccountPairNotFound)?;
			let market_interest_index =
				BorrowIndex::<T>::try_get(market_id).map_err(|_| Error::<T>::MarketDoesNotExist)?;

			let principal: LiftedFixedBalance = principal.into();

			let balance = principal
				.checked_mul(&market_interest_index)
				.and_then(|from_start_total| from_start_total.checked_div(&account_interest_index))
				.and_then(|x| x.checked_mul_int(1u64))
				.ok_or(Error::<T>::Overflow)?;
			Ok(balance.into())
		}

		fn collateral_of_account(
			_market_id: &Self::MarketId,
			_account: &Self::AccountId,
		) -> Result<Self::Balance, DispatchError> {
			todo!()
		}

		fn collateral_required(
			_market_id: &Self::MarketId,
			_borrow_amount: Self::Balance,
		) -> Result<Self::Balance, DispatchError> {
			todo!()
		}

		fn get_borrow_limit(
			_market_id: &Self::MarketId,
			_account: Self::AccountId,
		) -> Result<Self::Balance, DispatchError> {
			let config =
				Markets::<T>::try_get(market_id).map_err(|_| Error::<T>::MarketDoesNotExist)?;

			let collateral_balance = AccountCollateral::<T>::try_get(market_id, account)
				.map_err(|_| Error::<T>::MarketCollateralWasNotDepositedByAccount)?;
			let underlying_collateral_balance: LiftedFixedBalance =
				<T::Vault as Vault>::to_underlying_value(&config.collateral, collateral_balance)?
					.into();
			let collateral_asset_id = <T::Vault as Vault>::asset_id(&config.collateral)?;
			let collateral_price: LiftedFixedBalance =
				<T::Oracle as Oracle>::get_price(&collateral_asset_id)?.0.into();

			let normalized_limit = underlying_collateral_balance
				.checked_mul(&collateral_price)
				.and_then(|collateral_normalized| {
					collateral_normalized.checked_div(&config.collateral_factor)
				})
				.and_then(|borrow_normalized| borrow_normalized.checked_mul_int(1u64))
				.ok_or(Error::<T>::Overflow)?;

			Ok(normalized_limit.into())
		}

		fn deposit_collateral(
			market_id: &Self::MarketId,
			from: &Self::AccountId,
			amount: Self::Balance,
		) -> Result<(), DispatchError> {
			let market =
				Markets::<T>::try_get(market_id).map_err(|_| Error::<T>::MarketDoesNotExist)?;
			let collateral_lp_id = T::Vault::lp_asset_id(&market.collateral)?;
			T::Currency::transfer(
				collateral_lp_id,
				from,
				&Self::account_id(market_id),
				amount,
				true,
			)
			.map_err(|_| Error::<T>::CollateralDepositFailed)?;
			AccountCollateral::<T>::try_mutate(market_id, from, |collateral_balance| {
				let new_collateral_balance = *collateral_balance + amount;
				*collateral_balance = new_collateral_balance;
				Ok(())
			})
		}
	}
}<|MERGE_RESOLUTION|>--- conflicted
+++ resolved
@@ -22,10 +22,7 @@
 	unused_extern_crates
 )]
 
-<<<<<<< HEAD
 pub use pallet::*;
-
-mod rate_model;
 
 #[cfg(test)]
 mod mock;
@@ -33,40 +30,33 @@
 #[cfg(test)]
 mod tests;
 
-=======
->>>>>>> 03529136
 #[frame_support::pallet]
 pub mod pallet {
 
-	use codec::{Codec, EncodeLike, FullCodec};
+	use codec::{Codec, FullCodec};
 	use composable_traits::{
-		lending::{
-			Lending, MarketConfig, MarketConfigInput, NormalizedCollateralFactor, Timestamp,
-		},
+		lending::{Lending, MarketConfig, MarketConfigInput, Timestamp},
 		oracle::Oracle,
 		rate_model::*,
-		vault::{Deposit, Vault, VaultConfig},
+		vault::Vault,
 	};
 	use frame_support::{
 		pallet_prelude::*,
 		traits::{
-			fungibles::{Inspect, Mutate, Transfer},
-			tokens::{fungibles::MutateHold, DepositConsequence},
-			Backing, UnixTime,
+			fungibles::{Mutate, Transfer},
+			UnixTime,
 		},
 		PalletId,
 	};
-	use frame_system::{ensure_signed, pallet_prelude::OriginFor, Config as SystemConfig};
-	use num_traits::{Bounded, CheckedDiv, SaturatingSub};
+	use num_traits::{CheckedDiv, SaturatingSub};
 	use sp_runtime::{
-		helpers_128bit::multiply_by_rational,
 		traits::{
-			AccountIdConversion, AtLeast32BitUnsigned, CheckedAdd, CheckedConversion, CheckedMul,
-			CheckedSub, Convert, Hash, One, Zero,
+			AccountIdConversion, AtLeast32BitUnsigned, CheckedAdd, CheckedMul, CheckedSub, One,
+			Zero,
 		},
-		FixedPointNumber, FixedPointOperand, FixedU128, PerThing, Permill, Perquintill,
+		FixedPointNumber, FixedU128,
 	};
-	use sp_std::{convert::TryInto, fmt::Debug, ops::Mul};
+	use sp_std::{convert::TryInto, fmt::Debug};
 
 	#[derive(Default, Copy, Clone, Encode, Decode)]
 	#[repr(transparent)]
@@ -80,8 +70,8 @@
 
 	pub const PALLET_ID: PalletId = PalletId(*b"Lending!");
 
-	/// number like of hi bits, so that amount and balance calculations are don it it with high precision
-	/// via fixed point
+	/// number like of hi bits, so that amount and balance calculations are don it it with high
+	/// precision via fixed point
 	/// while this is 128 bit, cannot support u128
 	/// can support it if to use FixedU256
 	type LiftedFixedBalance = FixedU128;
@@ -194,19 +184,17 @@
 		ValueQuery,
 	>;
 
-<<<<<<< HEAD
+	/// The timestamp of the previous block or defaults to timestamp at genesis.
+	/// TODO: should be updated in on_finalize() hook.
+	#[pallet::storage]
+	#[pallet::getter(fn last_block_timestamp)]
+	pub type LastBlockTimestamp<T: Config> = StorageValue<_, Timestamp, ValueQuery>;
+
 	impl<T: Config> Pallet<T> {
 		pub fn account_id(market_id: &<Self as Lending>::MarketId) -> <Self as Lending>::AccountId {
 			<Self as Lending>::account_id(market_id)
 		}
 	}
-=======
-	/// The timestamp of the previous block or defaults to timestamp at genesis.
-	/// TODO: should be updated in on_finalize() hook.
-	#[pallet::storage]
-	#[pallet::getter(fn last_block_timestamp)]
-	pub type LastBlockTimestamp<T: Config> = StorageValue<_, Timestamp, ValueQuery>;
->>>>>>> 03529136
 
 	impl<T: Config> Lending for Pallet<T> {
 		type VaultId = <T::Vault as Vault>::VaultId;
@@ -297,35 +285,31 @@
 			todo!()
 		}
 
-<<<<<<< HEAD
-		fn accrue_interest(_market_id: &Self::MarketId) -> Result<(), DispatchError> {
-=======
-		fn total_cash(pair: &Self::MarketId) -> Result<Self::Balance, DispatchError> {
-			todo!()
-		}
-
-		fn total_reserves(pair: &Self::MarketId) -> Result<Self::Balance, DispatchError> {
+		fn total_cash(_pair: &Self::MarketId) -> Result<Self::Balance, DispatchError> {
+			todo!()
+		}
+
+		fn total_reserves(_pair: &Self::MarketId) -> Result<Self::Balance, DispatchError> {
 			todo!()
 		}
 
 		fn update_borrows(
-			market_id: &Self::MarketId,
-			borrows: Self::Balance,
+			_market_id: &Self::MarketId,
+			_borrows: Self::Balance,
 		) -> Result<(), DispatchError> {
 			todo!()
 		}
 
 		fn update_reserves(
-			market_id: &Self::MarketId,
-			reserves: Self::Balance,
-		) -> Result<(), DispatchError> {
->>>>>>> 03529136
+			_market_id: &Self::MarketId,
+			_reserves: Self::Balance,
+		) -> Result<(), DispatchError> {
 			todo!()
 		}
 
 		fn update_borrow_index(
-			market_id: &Self::MarketId,
-			borrow_index: sp_runtime::FixedU128,
+			_market_id: &Self::MarketId,
+			_borrow_index: sp_runtime::FixedU128,
 		) -> Result<(), DispatchError> {
 			todo!()
 		}
@@ -337,7 +321,7 @@
 		) -> Result<Ratio, DispatchError> {
 			// utilization ratio is 0 when there are no borrows
 			if borrows.is_zero() {
-				return Ok(Ratio::zero());
+				return Ok(Ratio::zero())
 			}
 			// utilizationRatio = totalBorrows / (totalCash + totalBorrows − totalReserves)
 			let total: u128 = cash
@@ -397,16 +381,17 @@
 		}
 
 		fn borrow_balance_current(
-			_market_id: &Self::MarketId,
-			_account: &Self::AccountId,
+			market_id: &Self::MarketId,
+			account: &Self::AccountId,
 		) -> Result<Self::Balance, DispatchError> {
 			<Self as Lending>::accrue_interest(market_id)?;
 			let principal = DebtPrincipals::<T>::try_get(market_id, account)
 				.map_err(|_| Error::<T>::MarketAndAccountPairNotFound)?;
 			// If borrowBalance = 0 then borrow index is likely also 0.
-			// Rather than failing the calculation with a division by 0, we immediately return 0 in this case.
+			// Rather than failing the calculation with a division by 0, we immediately return 0 in
+			// this case.
 			if principal.is_zero() {
-				return Ok(T::Balance::zero());
+				return Ok(T::Balance::zero())
 			}
 
 			let account_interest_index = DebtIndex::<T>::try_get(market_id, account)
@@ -439,8 +424,8 @@
 		}
 
 		fn get_borrow_limit(
-			_market_id: &Self::MarketId,
-			_account: Self::AccountId,
+			market_id: &Self::MarketId,
+			account: Self::AccountId,
 		) -> Result<Self::Balance, DispatchError> {
 			let config =
 				Markets::<T>::try_get(market_id).map_err(|_| Error::<T>::MarketDoesNotExist)?;
