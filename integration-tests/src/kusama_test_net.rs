--- conflicted
+++ resolved
@@ -12,23 +12,16 @@
 pub const ALICE: [u8; 32] = [4u8; 32];
 pub const BOB: [u8; 32] = [5u8; 32];
 pub const PICA: Balances = 1_000_000_000_000;
-<<<<<<< HEAD
 
 // picasso_runtime::XcmpQueue, XcmpQueue seems like handler, but it does not for some reason types
 // here
-=======
 pub const PICASSO_PARA_ID: u32 = 2000;
 pub const DALI_PARA_ID: u32 = 2001;
 
->>>>>>> 423cb960
 decl_test_parachain! {
 	pub struct Picasso {
 		Runtime = picasso_runtime::Runtime,
 		Origin = picasso_runtime::Origin,
-<<<<<<< HEAD
-
-=======
->>>>>>> 423cb960
 		new_ext = picasso_ext(PICASSO_PARA_ID),
 	}
 }
