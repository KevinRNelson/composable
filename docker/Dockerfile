FROM composablefi/rust:latest
LABEL description="This is the build stage for Composable. Here we create the binary."

RUN apt-get update
RUN apt-get -y install apt-transport-https ca-certificates curl gnupg2 software-properties-common automake libtool inotify-tools autoconf
RUN curl -fsSL https://download.docker.com/linux/debian/gpg | apt-key add -
RUN add-apt-repository "deb [arch=amd64] https://download.docker.com/linux/debian $(lsb_release -cs) stable"


RUN apt-get update \  
&& apt-get install cron -y && apt-get install docker-ce vim -y

ARG VERSION=stable
ARG AWS_ACCESS_KEY_ID=${AWS_ACCESS_KEY_ID}
ARG AWS_SECRET_ACCESS_KEY=${AWS_SECRET_ACCESS_KEY}
ARG PROFILE=release
WORKDIR /composable

COPY . /composable
<<<<<<< HEAD
=======
# please update docker, toolchain toml and github action with toolchain at same time
# there is no parity docker with same version, any later version breaks 3.0 parity (need to use 4.0)
# RUN rustup install ${VERSION}-x86_64-unknown-linux-gnu \
#     && rustup default $VERSION \
#     && rustup target add wasm32-unknown-unknown
# RUN pwd && ls && cd node && cargo build --$PROFILE
>>>>>>> db0e2d36

RUN cargo build --release

RUN cp -R /composable/target/release /usr/local/bin




### STAGE 2 ###
# FROM debian:buster-slim
# LABEL description="This is the 2nd stage: a very small image where we copy the Composable binary."
# ARG PROFILE=release
# COPY --from=builder /composable/target/$PROFILE/node-template /usr/local/bin

RUN useradd -m -u 1000 -U -s /bin/sh -d /composable composable && \
	mkdir -p /composable/.local/share && \
	mkdir /data && \
	chown -R composable:composable /data 

USER composable
EXPOSE 30333 9933 9944
VOLUME ["/data"]

CMD ["/usr/local/bin/"]<|MERGE_RESOLUTION|>--- conflicted
+++ resolved
@@ -17,28 +17,12 @@
 WORKDIR /composable
 
 COPY . /composable
-<<<<<<< HEAD
-=======
-# please update docker, toolchain toml and github action with toolchain at same time
-# there is no parity docker with same version, any later version breaks 3.0 parity (need to use 4.0)
-# RUN rustup install ${VERSION}-x86_64-unknown-linux-gnu \
-#     && rustup default $VERSION \
-#     && rustup target add wasm32-unknown-unknown
-# RUN pwd && ls && cd node && cargo build --$PROFILE
->>>>>>> db0e2d36
+
 
 RUN cargo build --release
 
 RUN cp -R /composable/target/release /usr/local/bin
 
-
-
-
-### STAGE 2 ###
-# FROM debian:buster-slim
-# LABEL description="This is the 2nd stage: a very small image where we copy the Composable binary."
-# ARG PROFILE=release
-# COPY --from=builder /composable/target/$PROFILE/node-template /usr/local/bin
 
 RUN useradd -m -u 1000 -U -s /bin/sh -d /composable composable && \
 	mkdir -p /composable/.local/share && \
